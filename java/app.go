// Copyright 2015 Google Inc. All rights reserved.
// Copyright 2022 Project Kaleidoscope. All rights reserved.
//
// Licensed under the Apache License, Version 2.0 (the "License");
// you may not use this file except in compliance with the License.
// You may obtain a copy of the License at
//
//     http://www.apache.org/licenses/LICENSE-2.0
//
// Unless required by applicable law or agreed to in writing, software
// distributed under the License is distributed on an "AS IS" BASIS,
// WITHOUT WARRANTIES OR CONDITIONS OF ANY KIND, either express or implied.
// See the License for the specific language governing permissions and
// limitations under the License.

package java

// This file contains the module implementations for android_app, android_test, and some more
// related module types, including their override variants.

import (
	"fmt"
	"path/filepath"
	"strconv"
	"strings"

	"android/soong/aconfig"
	"android/soong/testing"

	"github.com/google/blueprint"
	"github.com/google/blueprint/proptools"

	"android/soong/android"
	"android/soong/cc"
	"android/soong/dexpreopt"
<<<<<<< HEAD
	"android/soong/java/config"
=======
	"android/soong/genrule"
>>>>>>> cbb3f85c
	"android/soong/tradefed"
)

func init() {
	RegisterAppBuildComponents(android.InitRegistrationContext)
	pctx.HostBinToolVariable("ModifyAllowlistCmd", "modify_permissions_allowlist")
}

var (
	modifyAllowlist = pctx.AndroidStaticRule("modifyAllowlist",
		blueprint.RuleParams{
			Command:     "${ModifyAllowlistCmd} $in $packageName $out",
			CommandDeps: []string{"${ModifyAllowlistCmd}"},
		}, "packageName")
)

func RegisterAppBuildComponents(ctx android.RegistrationContext) {
	ctx.RegisterModuleType("android_app", AndroidAppFactory)
	ctx.RegisterModuleType("android_test", AndroidTestFactory)
	ctx.RegisterModuleType("android_test_helper_app", AndroidTestHelperAppFactory)
	ctx.RegisterModuleType("android_app_certificate", AndroidAppCertificateFactory)
	ctx.RegisterModuleType("override_android_app", OverrideAndroidAppModuleFactory)
	ctx.RegisterModuleType("override_android_test", OverrideAndroidTestModuleFactory)
}

// AndroidManifest.xml merging
// package splits

type appProperties struct {
	// Names of extra android_app_certificate modules to sign the apk with in the form ":module".
	Additional_certificates []string

	// If set, create package-export.apk, which other packages can
	// use to get PRODUCT-agnostic resource data like IDs and type definitions.
	Export_package_resources *bool

	// Specifies that this app should be installed to the priv-app directory,
	// where the system will grant it additional privileges not available to
	// normal apps.
	Privileged *bool

	// list of resource labels to generate individual resource packages
	Package_splits []string

	// list of native libraries that will be provided in or alongside the resulting jar
	Jni_libs []string `android:"arch_variant"`

	// if true, use JNI libraries that link against platform APIs even if this module sets
	// sdk_version.
	Jni_uses_platform_apis *bool

	// if true, use JNI libraries that link against SDK APIs even if this module does not set
	// sdk_version.
	Jni_uses_sdk_apis *bool

	// STL library to use for JNI libraries.
	Stl *string `android:"arch_variant"`

	// Store native libraries uncompressed in the APK and set the android:extractNativeLibs="false" manifest
	// flag so that they are used from inside the APK at runtime.  Defaults to true for android_test modules unless
	// sdk_version or min_sdk_version is set to a version that doesn't support it (<23), defaults to true for
	// android_app modules that are embedded to APEXes, defaults to false for other module types where the native
	// libraries are generally preinstalled outside the APK.
	Use_embedded_native_libs *bool

	// Store dex files uncompressed in the APK and set the android:useEmbeddedDex="true" manifest attribute so that
	// they are used from inside the APK at runtime.
	Use_embedded_dex *bool

	// Forces native libraries to always be packaged into the APK,
	// Use_embedded_native_libs still selects whether they are stored uncompressed and aligned or compressed.
	// True for android_test* modules.
	AlwaysPackageNativeLibs bool `blueprint:"mutated"`

	// If set, find and merge all NOTICE files that this module and its dependencies have and store
	// it in the APK as an asset.
	Embed_notices *bool

	// cc.Coverage related properties
	PreventInstall    bool `blueprint:"mutated"`
	IsCoverageVariant bool `blueprint:"mutated"`

	// It can be set to test the behaviour of default target sdk version.
	// Only required when updatable: false. It is an error if updatable: true and this is false.
	Enforce_default_target_sdk_version *bool

	// If set, the targetSdkVersion for the target is set to the latest default API level.
	// This would be by default false, unless updatable: true or
	// enforce_default_target_sdk_version: true in which case this defaults to true.
	EnforceDefaultTargetSdkVersion bool `blueprint:"mutated"`

	// Whether this app is considered mainline updatable or not. When set to true, this will enforce
	// additional rules to make sure an app can safely be updated. Default is false.
	// Prefer using other specific properties if build behaviour must be changed; avoid using this
	// flag for anything but neverallow rules (unless the behaviour change is invisible to owners).
	Updatable *bool

<<<<<<< HEAD
	Data_binding struct {
		Package_name *string
		Data_binding bool
		View_binding bool
	}
=======
	// Specifies the file that contains the allowlist for this app.
	Privapp_allowlist *string `android:"path"`

	// If set, create an RRO package which contains only resources having PRODUCT_CHARACTERISTICS
	// and install the RRO package to /product partition, instead of passing --product argument
	// to aapt2. Default is false.
	// Setting this will make this APK identical to all targets, regardless of
	// PRODUCT_CHARACTERISTICS.
	Generate_product_characteristics_rro *bool

	// A list of files or dependencies to make available to the build sandbox. This is
	// useful if source files are symlinks, the targets of the symlinks must be listed here.
	// Note that currently not all actions implemented by android_apps are sandboxed, so you
	// may only see this being necessary in lint builds.
	Compile_data []string

	ProductCharacteristicsRROPackageName        *string `blueprint:"mutated"`
	ProductCharacteristicsRROManifestModuleName *string `blueprint:"mutated"`
>>>>>>> cbb3f85c
}

// android_app properties that can be overridden by override_android_app
type overridableAppProperties struct {
	// The name of a certificate in the default certificate directory, blank to use the default product certificate,
	// or an android_app_certificate module name in the form ":module".
	Certificate *string

	// Name of the signing certificate lineage file or filegroup module.
	Lineage *string `android:"path"`

	// For overriding the --rotation-min-sdk-version property of apksig
	RotationMinSdkVersion *string

	// the package name of this app. The package name in the manifest file is used if one was not given.
	Package_name *string

	// the logging parent of this app.
	Logging_parent *string

	// Whether to rename the package in resources to the override name rather than the base name. Defaults to true.
	Rename_resources_package *bool

	// Names of modules to be overridden. Listed modules can only be other binaries
	// (in Make or Soong).
	// This does not completely prevent installation of the overridden binaries, but if both
	// binaries would be installed by default (in PRODUCT_PACKAGES) the other binary will be removed
	// from PRODUCT_PACKAGES.
	Overrides []string

	// Names of aconfig_declarations modules that specify aconfig flags that the app depends on.
	Flags_packages []string
}

type AndroidApp struct {
	Library
	aapt
	android.OverridableModuleBase

	certificate Certificate

	appProperties appProperties

	overridableAppProperties overridableAppProperties

	jniLibs                  []jniLib
	installPathForJNISymbols android.Path
	embeddedJniLibs          bool
	jniCoverageOutputs       android.Paths

	bundleFile android.Path

	// the install APK name is normally the same as the module name, but can be overridden with PRODUCT_PACKAGE_NAME_OVERRIDES.
	installApkName string

	installDir android.InstallPath

	onDeviceDir string

	additionalAaptFlags []string

	overriddenManifestPackageName string

	android.ApexBundleDepsInfo

	javaApiUsedByOutputFile android.ModuleOutPath

	privAppAllowlist android.OptionalPath
}

func (a *AndroidApp) IsInstallable() bool {
	return Bool(a.properties.Installable)
}

func (a *AndroidApp) ResourcesNodeDepSet() *android.DepSet[*resourcesNode] {
	return a.aapt.resourcesNodesDepSet
}

func (a *AndroidApp) OutputFile() android.Path {
	return a.outputFile
}

func (a *AndroidApp) Certificate() Certificate {
	return a.certificate
}

func (a *AndroidApp) JniCoverageOutputs() android.Paths {
	return a.jniCoverageOutputs
}

func (a *AndroidApp) PrivAppAllowlist() android.OptionalPath {
	return a.privAppAllowlist
}

var _ AndroidLibraryDependency = (*AndroidApp)(nil)

type Certificate struct {
	Pem, Key  android.Path
	presigned bool
}

var PresignedCertificate = Certificate{presigned: true}

func (c Certificate) AndroidMkString() string {
	if c.presigned {
		return "PRESIGNED"
	} else {
		return c.Pem.String()
	}
}

func (a *AndroidApp) DepsMutator(ctx android.BottomUpMutatorContext) {
	a.addDataBindingDeps(ctx)
	a.Module.deps(ctx)

	if String(a.appProperties.Stl) == "c++_shared" && !a.SdkVersion(ctx).Specified() {
		ctx.PropertyErrorf("stl", "sdk_version must be set in order to use c++_shared")
	}

	sdkDep := decodeSdkDep(ctx, android.SdkContext(a))
	if sdkDep.hasFrameworkLibs() {
		a.aapt.deps(ctx, sdkDep)
	}

	usesSDK := a.SdkVersion(ctx).Specified() && a.SdkVersion(ctx).Kind != android.SdkCorePlatform

	if usesSDK && Bool(a.appProperties.Jni_uses_sdk_apis) {
		ctx.PropertyErrorf("jni_uses_sdk_apis",
			"can only be set for modules that do not set sdk_version")
	} else if !usesSDK && Bool(a.appProperties.Jni_uses_platform_apis) {
		ctx.PropertyErrorf("jni_uses_platform_apis",
			"can only be set for modules that set sdk_version")
	}

	for _, jniTarget := range ctx.MultiTargets() {
		variation := append(jniTarget.Variations(),
			blueprint.Variation{Mutator: "link", Variation: "shared"})

		// If the app builds against an Android SDK use the SDK variant of JNI dependencies
		// unless jni_uses_platform_apis is set.
		// Don't require the SDK variant for apps that are shipped on vendor, etc., as they already
		// have stable APIs through the VNDK.
		if (usesSDK && !a.RequiresStableAPIs(ctx) &&
			!Bool(a.appProperties.Jni_uses_platform_apis)) ||
			Bool(a.appProperties.Jni_uses_sdk_apis) {
			variation = append(variation, blueprint.Variation{Mutator: "sdk", Variation: "sdk"})
		}
		ctx.AddFarVariationDependencies(variation, jniLibTag, a.appProperties.Jni_libs...)
	}

	a.usesLibrary.deps(ctx, sdkDep.hasFrameworkLibs())
}

func (a *AndroidApp) OverridablePropertiesDepsMutator(ctx android.BottomUpMutatorContext) {
	cert := android.SrcIsModule(a.getCertString(ctx))
	if cert != "" {
		ctx.AddDependency(ctx.Module(), certificateTag, cert)
	}

	if a.appProperties.Privapp_allowlist != nil && !Bool(a.appProperties.Privileged) {
		// There are a few uids that are explicitly considered privileged regardless of their
		// app's location. Bluetooth is one such app. It should arguably be moved to priv-app,
		// but for now, allow it not to be in priv-app.
		privilegedBecauseOfUid := ctx.ModuleName() == "Bluetooth"
		if !privilegedBecauseOfUid {
			ctx.PropertyErrorf("privapp_allowlist", "privileged must be set in order to use privapp_allowlist (with a few exceptions)")
		}
	}

	for _, cert := range a.appProperties.Additional_certificates {
		cert = android.SrcIsModule(cert)
		if cert != "" {
			ctx.AddDependency(ctx.Module(), certificateTag, cert)
		} else {
			ctx.PropertyErrorf("additional_certificates",
				`must be names of android_app_certificate modules in the form ":module"`)
		}
	}

	for _, aconfig_declaration := range a.overridableAppProperties.Flags_packages {
		ctx.AddDependency(ctx.Module(), aconfigDeclarationTag, aconfig_declaration)
	}
}

func (a *AndroidTestHelperApp) GenerateAndroidBuildActions(ctx android.ModuleContext) {
	applicationId := a.appTestHelperAppProperties.Manifest_values.ApplicationId
	if applicationId != nil {
		if a.overridableAppProperties.Package_name != nil {
			ctx.PropertyErrorf("manifest_values.applicationId", "property is not supported when property package_name is set.")
		}
		a.aapt.manifestValues.applicationId = *applicationId
	}
	a.generateAndroidBuildActions(ctx)
}

func (a *AndroidApp) GenerateAndroidBuildActions(ctx android.ModuleContext) {
	a.checkAppSdkVersions(ctx)
	a.generateAndroidBuildActions(ctx)
	a.generateJavaUsedByApex(ctx)
}

func (a *AndroidApp) MinSdkVersion(ctx android.EarlyModuleContext) android.ApiLevel {
	defaultMinSdkVersion := a.Module.MinSdkVersion(ctx)
	if proptools.Bool(a.appProperties.Updatable) {
		overrideApiLevel := android.MinSdkVersionFromValue(ctx, ctx.DeviceConfig().ApexGlobalMinSdkVersionOverride())
		if !overrideApiLevel.IsNone() && overrideApiLevel.CompareTo(defaultMinSdkVersion) > 0 {
			return overrideApiLevel
		}
	}
	return defaultMinSdkVersion
}

func (a *AndroidApp) checkAppSdkVersions(ctx android.ModuleContext) {
	if a.Updatable() {
		if !a.SdkVersion(ctx).Stable() {
			ctx.PropertyErrorf("sdk_version", "Updatable apps must use stable SDKs, found %v", a.SdkVersion(ctx))
		}
		if String(a.deviceProperties.Min_sdk_version) == "" {
			ctx.PropertyErrorf("updatable", "updatable apps must set min_sdk_version.")
		}

		if minSdkVersion, err := a.MinSdkVersion(ctx).EffectiveVersion(ctx); err == nil {
			a.checkJniLibsSdkVersion(ctx, minSdkVersion)
			android.CheckMinSdkVersion(ctx, minSdkVersion, a.WalkPayloadDeps)
		} else {
			ctx.PropertyErrorf("min_sdk_version", "%s", err.Error())
		}

		if !BoolDefault(a.appProperties.Enforce_default_target_sdk_version, true) {
			ctx.PropertyErrorf("enforce_default_target_sdk_version", "Updatable apps must enforce default target sdk version")
		}
		// TODO(b/227460469) after all the modules removes the target sdk version, throw an error if the target sdk version is explicitly set.
		if a.deviceProperties.Target_sdk_version == nil {
			a.SetEnforceDefaultTargetSdkVersion(true)
		}
	}

	a.checkPlatformAPI(ctx)
	a.checkSdkVersions(ctx)
}

// If an updatable APK sets min_sdk_version, min_sdk_vesion of JNI libs should match with it.
// This check is enforced for "updatable" APKs (including APK-in-APEX).
func (a *AndroidApp) checkJniLibsSdkVersion(ctx android.ModuleContext, minSdkVersion android.ApiLevel) {
	// It's enough to check direct JNI deps' sdk_version because all transitive deps from JNI deps are checked in cc.checkLinkType()
	ctx.VisitDirectDeps(func(m android.Module) {
		if !IsJniDepTag(ctx.OtherModuleDependencyTag(m)) {
			return
		}
		dep, _ := m.(*cc.Module)
		// The domain of cc.sdk_version is "current" and <number>
		// We can rely on android.SdkSpec to convert it to <number> so that "current" is
		// handled properly regardless of sdk finalization.
		jniSdkVersion, err := android.SdkSpecFrom(ctx, dep.MinSdkVersion()).EffectiveVersion(ctx)
		if err != nil || minSdkVersion.LessThan(jniSdkVersion) {
			ctx.OtherModuleErrorf(dep, "min_sdk_version(%v) is higher than min_sdk_version(%v) of the containing android_app(%v)",
				dep.MinSdkVersion(), minSdkVersion, ctx.ModuleName())
			return
		}

	})
}

// Returns true if the native libraries should be stored in the APK uncompressed and the
// extractNativeLibs application flag should be set to false in the manifest.
func (a *AndroidApp) useEmbeddedNativeLibs(ctx android.ModuleContext) bool {
	minSdkVersion, err := a.MinSdkVersion(ctx).EffectiveVersion(ctx)
	if err != nil {
		ctx.PropertyErrorf("min_sdk_version", "invalid value %q: %s", a.MinSdkVersion(ctx), err)
	}

	apexInfo := ctx.Provider(android.ApexInfoProvider).(android.ApexInfo)
	return (minSdkVersion.FinalOrFutureInt() >= 23 && Bool(a.appProperties.Use_embedded_native_libs)) ||
		!apexInfo.IsForPlatform()
}

// Returns whether this module should have the dex file stored uncompressed in the APK.
func (a *AndroidApp) shouldUncompressDex(ctx android.ModuleContext) bool {
	if Bool(a.appProperties.Use_embedded_dex) {
		return true
	}

	// Uncompress dex in APKs of privileged apps (even for unbundled builds, they may
	// be preinstalled as prebuilts).
	if ctx.Config().UncompressPrivAppDex() && a.Privileged() {
		return true
	}

	if ctx.Config().UnbundledBuild() {
		return false
	}

	return shouldUncompressDex(ctx, &a.dexpreopter)
}

func (a *AndroidApp) shouldEmbedJnis(ctx android.BaseModuleContext) bool {
	apexInfo := ctx.Provider(android.ApexInfoProvider).(android.ApexInfo)
	return ctx.Config().UnbundledBuild() || Bool(a.appProperties.Use_embedded_native_libs) ||
		!apexInfo.IsForPlatform() || a.appProperties.AlwaysPackageNativeLibs
}

func generateAaptRenamePackageFlags(packageName string, renameResourcesPackage bool) []string {
	aaptFlags := []string{"--rename-manifest-package " + packageName}
	if renameResourcesPackage {
		// Required to rename the package name in the resources table.
		aaptFlags = append(aaptFlags, "--rename-resources-package "+packageName)
	}
	return aaptFlags
}

func (a *AndroidApp) OverriddenManifestPackageName() string {
	return a.overriddenManifestPackageName
}

func (a *AndroidApp) renameResourcesPackage() bool {
	return proptools.BoolDefault(a.overridableAppProperties.Rename_resources_package, true)
}

func (a *AndroidApp) aaptBuildActions(ctx android.ModuleContext) {
	usePlatformAPI := proptools.Bool(a.Module.deviceProperties.Platform_apis)
	if ctx.Module().(android.SdkContext).SdkVersion(ctx).Kind == android.SdkModule {
		usePlatformAPI = true
	}
	a.aapt.usesNonSdkApis = usePlatformAPI

	// Ask manifest_fixer to add or update the application element indicating this app has no code.
	a.aapt.hasNoCode = !a.hasCode(ctx)

	aaptLinkFlags := []string{}

	// Add TARGET_AAPT_CHARACTERISTICS values to AAPT link flags if they exist and --product flags were not provided.
	autogenerateRRO := proptools.Bool(a.appProperties.Generate_product_characteristics_rro)
	hasProduct := android.PrefixInList(a.aaptProperties.Aaptflags, "--product")
	if !autogenerateRRO && !hasProduct && len(ctx.Config().ProductAAPTCharacteristics()) > 0 {
		aaptLinkFlags = append(aaptLinkFlags, "--product", ctx.Config().ProductAAPTCharacteristics())
	}

	if !Bool(a.aaptProperties.Aapt_include_all_resources) {
		// Product AAPT config
		for _, aaptConfig := range ctx.Config().ProductAAPTConfig() {
			aaptLinkFlags = append(aaptLinkFlags, "-c", aaptConfig)
		}

		// Product AAPT preferred config
		if len(ctx.Config().ProductAAPTPreferredConfig()) > 0 {
			aaptLinkFlags = append(aaptLinkFlags, "--preferred-density", ctx.Config().ProductAAPTPreferredConfig())
		}
	}

	manifestPackageName, overridden := ctx.DeviceConfig().OverrideManifestPackageNameFor(ctx.ModuleName())
	if overridden || a.overridableAppProperties.Package_name != nil {
		// The product override variable has a priority over the package_name property.
		if !overridden {
			manifestPackageName = *a.overridableAppProperties.Package_name
		}
		aaptLinkFlags = append(aaptLinkFlags, generateAaptRenamePackageFlags(manifestPackageName, a.renameResourcesPackage())...)
		a.overriddenManifestPackageName = manifestPackageName
	}

	aaptLinkFlags = append(aaptLinkFlags, a.additionalAaptFlags...)

	a.aapt.splitNames = a.appProperties.Package_splits
	a.aapt.LoggingParent = String(a.overridableAppProperties.Logging_parent)
	if a.Updatable() {
		a.aapt.defaultManifestVersion = android.DefaultUpdatableModuleVersion
	}

	var aconfigTextFilePaths android.Paths
	ctx.VisitDirectDepsWithTag(aconfigDeclarationTag, func(dep android.Module) {
		if provider, ok := ctx.OtherModuleProvider(dep, aconfig.DeclarationsProviderKey).(aconfig.DeclarationsProviderData); ok {
			aconfigTextFilePaths = append(aconfigTextFilePaths, provider.IntermediateDumpOutputPath)
		} else {
			ctx.ModuleErrorf("Only aconfig_declarations module type is allowed for "+
				"flags_packages property, but %s is not aconfig_declarations module type",
				dep.Name(),
			)
		}
	})

	a.aapt.buildActions(ctx,
		aaptBuildActionOptions{
			sdkContext:                     android.SdkContext(a),
			classLoaderContexts:            a.classLoaderContexts,
			excludedLibs:                   a.usesLibraryProperties.Exclude_uses_libs,
			enforceDefaultTargetSdkVersion: a.enforceDefaultTargetSdkVersion(),
			extraLinkFlags:                 aaptLinkFlags,
			aconfigTextFiles:               aconfigTextFilePaths,
		},
	)

	// apps manifests are handled by aapt, don't let Module see them
	a.properties.Manifest = nil
}

func (a *AndroidApp) proguardBuildActions(ctx android.ModuleContext) {
	var staticLibProguardFlagFiles android.Paths
	ctx.VisitDirectDeps(func(m android.Module) {
		depProguardInfo := ctx.OtherModuleProvider(m, ProguardSpecInfoProvider).(ProguardSpecInfo)
		staticLibProguardFlagFiles = append(staticLibProguardFlagFiles, depProguardInfo.UnconditionallyExportedProguardFlags.ToList()...)
		if ctx.OtherModuleDependencyTag(m) == staticLibTag {
			staticLibProguardFlagFiles = append(staticLibProguardFlagFiles, depProguardInfo.ProguardFlagsFiles.ToList()...)
		}
	})

	staticLibProguardFlagFiles = android.FirstUniquePaths(staticLibProguardFlagFiles)

	a.Module.extraProguardFlagsFiles = append(a.Module.extraProguardFlagsFiles, staticLibProguardFlagFiles...)
	a.Module.extraProguardFlagsFiles = append(a.Module.extraProguardFlagsFiles, a.proguardOptionsFile)
}

func (a *AndroidApp) installPath(ctx android.ModuleContext) android.InstallPath {
	var installDir string
	if ctx.ModuleName() == "framework-res" {
		// framework-res.apk is installed as system/framework/framework-res.apk
		installDir = "framework"
	} else if a.Privileged() {
		installDir = filepath.Join("priv-app", a.installApkName)
	} else {
		installDir = filepath.Join("app", a.installApkName)
	}

	return android.PathForModuleInstall(ctx, installDir, a.installApkName+".apk")
}

func (a *AndroidApp) dexBuildActions(ctx android.ModuleContext) (android.Path, android.Path) {
	a.dexpreopter.installPath = a.installPath(ctx)
	a.dexpreopter.isApp = true
	if a.dexProperties.Uncompress_dex == nil {
		// If the value was not force-set by the user, use reasonable default based on the module.
		a.dexProperties.Uncompress_dex = proptools.BoolPtr(a.shouldUncompressDex(ctx))
	}
	a.dexpreopter.uncompressedDex = *a.dexProperties.Uncompress_dex
	a.dexpreopter.enforceUsesLibs = a.usesLibrary.enforceUsesLibraries()
	a.dexpreopter.classLoaderContexts = a.classLoaderContexts
	a.dexpreopter.manifestFile = a.mergedManifestFile
	a.dexpreopter.preventInstall = a.appProperties.PreventInstall

	var packageResources = a.exportPackage

	if ctx.ModuleName() != "framework-res" {
		if Bool(a.dexProperties.Optimize.Shrink_resources) {
			protoFile := android.PathForModuleOut(ctx, packageResources.Base()+".proto.apk")
			aapt2Convert(ctx, protoFile, packageResources, "proto")
			a.dexer.resourcesInput = android.OptionalPathForPath(protoFile)
		}

		var extraSrcJars android.Paths
		var extraClasspathJars android.Paths
		var extraCombinedJars android.Paths
		if a.useResourceProcessorBusyBox() {
			// When building an app with ResourceProcessorBusyBox enabled ResourceProcessorBusyBox has already
			// created R.class files that provide IDs for resources in busybox/R.jar.  Pass that file in the
			// classpath when compiling everything else, and add it to the final classes jar.
			extraClasspathJars = android.Paths{a.aapt.rJar}
			extraCombinedJars = android.Paths{a.aapt.rJar}
		} else {
			// When building an app without ResourceProcessorBusyBox the aapt2 rule creates R.srcjar containing
			// R.java files for the app's package and the packages from all transitive static android_library
			// dependencies.  Compile the srcjar alongside the rest of the sources.
			extraSrcJars = android.Paths{a.aapt.aaptSrcJar}
		}

		a.Module.compile(ctx, extraSrcJars, extraClasspathJars, extraCombinedJars)
		if Bool(a.dexProperties.Optimize.Shrink_resources) {
			binaryResources := android.PathForModuleOut(ctx, packageResources.Base()+".binary.out.apk")
			aapt2Convert(ctx, binaryResources, a.dexer.resourcesOutput.Path(), "binary")
			packageResources = binaryResources
		}
	}

	return a.dexJarFile.PathOrNil(), packageResources
}

func (a *AndroidApp) jniBuildActions(jniLibs []jniLib, prebuiltJniPackages android.Paths, ctx android.ModuleContext) android.WritablePath {
	var jniJarFile android.WritablePath
	if len(jniLibs) > 0 || len(prebuiltJniPackages) > 0 {
		a.jniLibs = jniLibs
		if a.shouldEmbedJnis(ctx) {
			jniJarFile = android.PathForModuleOut(ctx, "jnilibs.zip")
			a.installPathForJNISymbols = a.installPath(ctx)
			TransformJniLibsToJar(ctx, jniJarFile, jniLibs, prebuiltJniPackages, a.useEmbeddedNativeLibs(ctx))
			for _, jni := range jniLibs {
				if jni.coverageFile.Valid() {
					// Only collect coverage for the first target arch if this is a multilib target.
					// TODO(jungjw): Ideally, we want to collect both reports, but that would cause coverage
					// data file path collisions since the current coverage file path format doesn't contain
					// arch-related strings. This is fine for now though; the code coverage team doesn't use
					// multi-arch targets such as test_suite_* for coverage collections yet.
					//
					// Work with the team to come up with a new format that handles multilib modules properly
					// and change this.
					if len(ctx.Config().Targets[android.Android]) == 1 ||
						ctx.Config().AndroidFirstDeviceTarget.Arch.ArchType == jni.target.Arch.ArchType {
						a.jniCoverageOutputs = append(a.jniCoverageOutputs, jni.coverageFile.Path())
					}
				}
			}
			a.embeddedJniLibs = true
		}
	}
	return jniJarFile
}

func (a *AndroidApp) JNISymbolsInstalls(installPath string) android.RuleBuilderInstalls {
	var jniSymbols android.RuleBuilderInstalls
	for _, jniLib := range a.jniLibs {
		if jniLib.unstrippedFile != nil {
			jniSymbols = append(jniSymbols, android.RuleBuilderInstall{
				From: jniLib.unstrippedFile,
				To:   filepath.Join(installPath, targetToJniDir(jniLib.target), jniLib.unstrippedFile.Base()),
			})
		}
	}
	return jniSymbols
}

// Reads and prepends a main cert from the default cert dir if it hasn't been set already, i.e. it
// isn't a cert module reference. Also checks and enforces system cert restriction if applicable.
func processMainCert(m android.ModuleBase, certPropValue string, certificates []Certificate,
	ctx android.ModuleContext) (mainCertificate Certificate, allCertificates []Certificate) {
	if android.SrcIsModule(certPropValue) == "" {
		var mainCert Certificate
		if certPropValue != "" {
			defaultDir := ctx.Config().DefaultAppCertificateDir(ctx)
			mainCert = Certificate{
				Pem: defaultDir.Join(ctx, certPropValue+".x509.pem"),
				Key: defaultDir.Join(ctx, certPropValue+".pk8"),
			}
		} else {
			pem, key := ctx.Config().DefaultAppCertificate(ctx)
			mainCert = Certificate{
				Pem: pem,
				Key: key,
			}
		}
		certificates = append([]Certificate{mainCert}, certificates...)
	}

	if len(certificates) > 0 {
		mainCertificate = certificates[0]
	} else {
		// This can be reached with an empty certificate list if AllowMissingDependencies is set
		// and the certificate property for this module is a module reference to a missing module.
		if !ctx.Config().AllowMissingDependencies() && len(ctx.GetMissingDependencies()) > 0 {
			panic("Should only get here if AllowMissingDependencies set and there are missing dependencies")
		}
		// Set a certificate to avoid panics later when accessing it.
		mainCertificate = Certificate{
			Key: android.PathForModuleOut(ctx, "missing.pk8"),
			Pem: android.PathForModuleOut(ctx, "missing.x509.pem"),
		}
	}

	if !m.Platform() {
		certPath := mainCertificate.Pem.String()
		systemCertPath := ctx.Config().DefaultAppCertificateDir(ctx).String()
		if strings.HasPrefix(certPath, systemCertPath) {
			enforceSystemCert := ctx.Config().EnforceSystemCertificate()
			allowed := ctx.Config().EnforceSystemCertificateAllowList()

			if enforceSystemCert && !inList(m.Name(), allowed) {
				ctx.PropertyErrorf("certificate", "The module in product partition cannot be signed with certificate in system.")
			}
		}
	}

	return mainCertificate, certificates
}

func (a *AndroidApp) InstallApkName() string {
	return a.installApkName
}

func (a *AndroidApp) createPrivappAllowlist(ctx android.ModuleContext) android.Path {
	if a.appProperties.Privapp_allowlist == nil {
		return nil
	}

	isOverrideApp := a.GetOverriddenBy() != ""
	if !isOverrideApp {
		// if this is not an override, we don't need to rewrite the existing privapp allowlist
		return android.PathForModuleSrc(ctx, *a.appProperties.Privapp_allowlist)
	}

	if a.overridableAppProperties.Package_name == nil {
		ctx.PropertyErrorf("privapp_allowlist", "package_name must be set to use privapp_allowlist")
	}

	packageName := *a.overridableAppProperties.Package_name
	fileName := "privapp_allowlist_" + packageName + ".xml"
	outPath := android.PathForModuleOut(ctx, fileName).OutputPath
	ctx.Build(pctx, android.BuildParams{
		Rule:   modifyAllowlist,
		Input:  android.PathForModuleSrc(ctx, *a.appProperties.Privapp_allowlist),
		Output: outPath,
		Args: map[string]string{
			"packageName": packageName,
		},
	})
	return &outPath
}

func (a *AndroidApp) generateAndroidBuildActions(ctx android.ModuleContext) {
	var apkDeps android.Paths

	if !ctx.Provider(android.ApexInfoProvider).(android.ApexInfo).IsForPlatform() {
		a.hideApexVariantFromMake = true
	}

	a.aapt.useEmbeddedNativeLibs = a.useEmbeddedNativeLibs(ctx)
	a.aapt.useEmbeddedDex = Bool(a.appProperties.Use_embedded_dex)

	// Unlike installApkName, a.stem should respect base module name for override_android_app.
	// Therefore, use ctx.ModuleName() instead of a.Name().
	a.stem = proptools.StringDefault(a.overridableDeviceProperties.Stem, ctx.ModuleName())

	// Check if the install APK name needs to be overridden.
	// Both android_app and override_android_app module are expected to possess
	// its module bound apk path. However, override_android_app inherits ctx.ModuleName()
	// from the base module. Therefore, use a.Name() which represents
	// the module name for both android_app and override_android_app.
	a.installApkName = ctx.DeviceConfig().OverridePackageNameFor(
		proptools.StringDefault(a.overridableDeviceProperties.Stem, a.Name()))

	if ctx.ModuleName() == "framework-res" {
		// framework-res.apk is installed as system/framework/framework-res.apk
		a.installDir = android.PathForModuleInstall(ctx, "framework")
	} else if a.Privileged() {
		a.installDir = android.PathForModuleInstall(ctx, "priv-app", a.installApkName)
	} else if ctx.InstallInTestcases() {
		a.installDir = android.PathForModuleInstall(ctx, a.installApkName, ctx.DeviceConfig().DeviceArch())
	} else {
		a.installDir = android.PathForModuleInstall(ctx, "app", a.installApkName)
	}
	a.onDeviceDir = android.InstallPathToOnDevicePath(ctx, a.installDir)

	a.classLoaderContexts = a.usesLibrary.classLoaderContextForUsesLibDeps(ctx)

	var noticeAssetPath android.WritablePath
	if Bool(a.appProperties.Embed_notices) || ctx.Config().IsEnvTrue("ALWAYS_EMBED_NOTICES") {
		// The rule to create the notice file can't be generated yet, as the final output path
		// for the apk isn't known yet.  Add the path where the notice file will be generated to the
		// aapt rules now before calling aaptBuildActions, the rule to create the notice file will
		// be generated later.
		noticeAssetPath = android.PathForModuleOut(ctx, "NOTICE", "NOTICE.html.gz")
		a.aapt.noticeFile = android.OptionalPathForPath(noticeAssetPath)
	}

	// For apps targeting latest target_sdk_version
	if Bool(a.appProperties.Enforce_default_target_sdk_version) {
		a.SetEnforceDefaultTargetSdkVersion(true)
	}

	// generate data-binding sources
	a.genDataBindingSources(ctx)

	// Process all building blocks, from AAPT to certificates.
	a.aaptBuildActions(ctx)
	// The decision to enforce <uses-library> checks is made before adding implicit SDK libraries.
	a.usesLibrary.freezeEnforceUsesLibraries()

	// Add implicit SDK libraries to <uses-library> list.
	requiredUsesLibs, optionalUsesLibs := a.classLoaderContexts.UsesLibs()
	for _, usesLib := range requiredUsesLibs {
		a.usesLibrary.addLib(usesLib, false)
	}
	for _, usesLib := range optionalUsesLibs {
		a.usesLibrary.addLib(usesLib, true)
	}

	// Check that the <uses-library> list is coherent with the manifest.
	if a.usesLibrary.enforceUsesLibraries() {
		manifestCheckFile := a.usesLibrary.verifyUsesLibrariesManifest(ctx, a.mergedManifestFile)
		apkDeps = append(apkDeps, manifestCheckFile)
	}

	a.proguardBuildActions(ctx)

	a.linter.mergedManifest = a.aapt.mergedManifestFile
	a.linter.manifest = a.aapt.manifestPath
	a.linter.resources = a.aapt.resourceFiles
	a.linter.compile_data = android.PathsForModuleSrc(ctx, a.appProperties.Compile_data)
	a.linter.buildModuleReportZip = ctx.Config().UnbundledBuildApps()

	dexJarFile, packageResources := a.dexBuildActions(ctx)

	jniLibs, prebuiltJniPackages, certificates := collectAppDeps(ctx, a, a.shouldEmbedJnis(ctx), !Bool(a.appProperties.Jni_uses_platform_apis))
	jniJarFile := a.jniBuildActions(jniLibs, prebuiltJniPackages, ctx)

	if ctx.Failed() {
		return
	}

	a.certificate, certificates = processMainCert(a.ModuleBase, a.getCertString(ctx), certificates, ctx)

	// Build a final signed app package.
	packageFile := android.PathForModuleOut(ctx, a.installApkName+".apk")
	v4SigningRequested := Bool(a.Module.deviceProperties.V4_signature)
	var v4SignatureFile android.WritablePath = nil
	if v4SigningRequested {
		v4SignatureFile = android.PathForModuleOut(ctx, a.installApkName+".apk.idsig")
	}
	var lineageFile android.Path
	if lineage := String(a.overridableAppProperties.Lineage); lineage != "" {
		lineageFile = android.PathForModuleSrc(ctx, lineage)
	}
	rotationMinSdkVersion := String(a.overridableAppProperties.RotationMinSdkVersion)

	CreateAndSignAppPackage(ctx, packageFile, packageResources, jniJarFile, dexJarFile, certificates, apkDeps, v4SignatureFile, lineageFile, rotationMinSdkVersion)
	a.outputFile = packageFile
	if v4SigningRequested {
		a.extraOutputFiles = append(a.extraOutputFiles, v4SignatureFile)
	}

	if a.aapt.noticeFile.Valid() {
		// Generating the notice file rule has to be here after a.outputFile is known.
		noticeFile := android.PathForModuleOut(ctx, "NOTICE.html.gz")
		android.BuildNoticeHtmlOutputFromLicenseMetadata(
			ctx, noticeFile, "", "",
			[]string{
				a.installDir.String() + "/",
				android.PathForModuleInstall(ctx).String() + "/",
				a.outputFile.String(),
			})
		builder := android.NewRuleBuilder(pctx, ctx)
		builder.Command().Text("cp").
			Input(noticeFile).
			Output(noticeAssetPath)
		builder.Build("notice_dir", "Building notice dir")
	}

	for _, split := range a.aapt.splits {
		// Sign the split APKs
		packageFile := android.PathForModuleOut(ctx, a.installApkName+"_"+split.suffix+".apk")
		if v4SigningRequested {
			v4SignatureFile = android.PathForModuleOut(ctx, a.installApkName+"_"+split.suffix+".apk.idsig")
		}
		CreateAndSignAppPackage(ctx, packageFile, split.path, nil, nil, certificates, apkDeps, v4SignatureFile, lineageFile, rotationMinSdkVersion)
		a.extraOutputFiles = append(a.extraOutputFiles, packageFile)
		if v4SigningRequested {
			a.extraOutputFiles = append(a.extraOutputFiles, v4SignatureFile)
		}
	}

	// Build an app bundle.
	bundleFile := android.PathForModuleOut(ctx, "base.zip")
	BuildBundleModule(ctx, bundleFile, a.exportPackage, jniJarFile, dexJarFile)
	a.bundleFile = bundleFile

	allowlist := a.createPrivappAllowlist(ctx)
	if allowlist != nil {
		a.privAppAllowlist = android.OptionalPathForPath(allowlist)
	}

	apexInfo := ctx.Provider(android.ApexInfoProvider).(android.ApexInfo)

	// Install the app package.
	shouldInstallAppPackage := (Bool(a.Module.properties.Installable) || ctx.Host()) && apexInfo.IsForPlatform() && !a.appProperties.PreventInstall
	if shouldInstallAppPackage {
		if a.privAppAllowlist.Valid() {
			allowlistInstallPath := android.PathForModuleInstall(ctx, "etc", "permissions")
			allowlistInstallFilename := a.installApkName + ".xml"
			ctx.InstallFile(allowlistInstallPath, allowlistInstallFilename, a.privAppAllowlist.Path())
		}

		var extraInstalledPaths android.InstallPaths
		for _, extra := range a.extraOutputFiles {
			installed := ctx.InstallFile(a.installDir, extra.Base(), extra)
			extraInstalledPaths = append(extraInstalledPaths, installed)
		}
		ctx.InstallFile(a.installDir, a.outputFile.Base(), a.outputFile, extraInstalledPaths...)
	}

	a.buildAppDependencyInfo(ctx)
}

type appDepsInterface interface {
	SdkVersion(ctx android.EarlyModuleContext) android.SdkSpec
	MinSdkVersion(ctx android.EarlyModuleContext) android.ApiLevel
	RequiresStableAPIs(ctx android.BaseModuleContext) bool
}

func collectAppDeps(ctx android.ModuleContext, app appDepsInterface,
	shouldCollectRecursiveNativeDeps bool,
	checkNativeSdkVersion bool) ([]jniLib, android.Paths, []Certificate) {

	var jniLibs []jniLib
	var prebuiltJniPackages android.Paths
	var certificates []Certificate
	seenModulePaths := make(map[string]bool)

	if checkNativeSdkVersion {
		checkNativeSdkVersion = app.SdkVersion(ctx).Specified() &&
			app.SdkVersion(ctx).Kind != android.SdkCorePlatform && !app.RequiresStableAPIs(ctx)
	}

	ctx.WalkDeps(func(module android.Module, parent android.Module) bool {
		otherName := ctx.OtherModuleName(module)
		tag := ctx.OtherModuleDependencyTag(module)

		if IsJniDepTag(tag) || cc.IsSharedDepTag(tag) {
			if dep, ok := module.(cc.LinkableInterface); ok {
				if dep.IsNdk(ctx.Config()) || dep.IsStubs() {
					return false
				}

				lib := dep.OutputFile()
				if lib.Valid() {
					path := lib.Path()
					if seenModulePaths[path.String()] {
						return false
					}
					seenModulePaths[path.String()] = true

					if checkNativeSdkVersion && dep.SdkVersion() == "" {
						ctx.PropertyErrorf("jni_libs", "JNI dependency %q uses platform APIs, but this module does not",
							otherName)
					}

					jniLibs = append(jniLibs, jniLib{
						name:           ctx.OtherModuleName(module),
						path:           path,
						target:         module.Target(),
						coverageFile:   dep.CoverageOutputFile(),
						unstrippedFile: dep.UnstrippedOutputFile(),
						partition:      dep.Partition(),
					})
				} else if ctx.Config().AllowMissingDependencies() {
					ctx.AddMissingDependencies([]string{otherName})
				} else {
					ctx.ModuleErrorf("dependency %q missing output file", otherName)
				}
			} else {
				ctx.ModuleErrorf("jni_libs dependency %q must be a cc library", otherName)
			}

			return shouldCollectRecursiveNativeDeps
		}

		if info, ok := ctx.OtherModuleProvider(module, JniPackageProvider).(JniPackageInfo); ok {
			prebuiltJniPackages = append(prebuiltJniPackages, info.JniPackages...)
		}

		if tag == certificateTag {
			if dep, ok := module.(*AndroidAppCertificate); ok {
				certificates = append(certificates, dep.Certificate)
			} else {
				ctx.ModuleErrorf("certificate dependency %q must be an android_app_certificate module", otherName)
			}
		}

		return false
	})

	return jniLibs, prebuiltJniPackages, certificates
}

func (a *AndroidApp) WalkPayloadDeps(ctx android.ModuleContext, do android.PayloadDepsCallback) {
	ctx.WalkDeps(func(child, parent android.Module) bool {
		isExternal := !a.DepIsInSameApex(ctx, child)
		if am, ok := child.(android.ApexModule); ok {
			if !do(ctx, parent, am, isExternal) {
				return false
			}
		}
		return !isExternal
	})
}

func (a *AndroidApp) buildAppDependencyInfo(ctx android.ModuleContext) {
	if ctx.Host() {
		return
	}

	depsInfo := android.DepNameToDepInfoMap{}
	a.WalkPayloadDeps(ctx, func(ctx android.ModuleContext, from blueprint.Module, to android.ApexModule, externalDep bool) bool {
		depName := to.Name()

		// Skip dependencies that are only available to APEXes; they are developed with updatability
		// in mind and don't need manual approval.
		if to.(android.ApexModule).NotAvailableForPlatform() {
			return true
		}

		if info, exist := depsInfo[depName]; exist {
			info.From = append(info.From, from.Name())
			info.IsExternal = info.IsExternal && externalDep
			depsInfo[depName] = info
		} else {
			toMinSdkVersion := "(no version)"
			if m, ok := to.(interface {
				MinSdkVersion(ctx android.EarlyModuleContext) android.ApiLevel
			}); ok {
				if v := m.MinSdkVersion(ctx); !v.IsNone() {
					toMinSdkVersion = v.String()
				}
			} else if m, ok := to.(interface{ MinSdkVersion() string }); ok {
				// TODO(b/175678607) eliminate the use of MinSdkVersion returning
				// string
				if v := m.MinSdkVersion(); v != "" {
					toMinSdkVersion = v
				}
			}
			depsInfo[depName] = android.ApexModuleDepInfo{
				To:            depName,
				From:          []string{from.Name()},
				IsExternal:    externalDep,
				MinSdkVersion: toMinSdkVersion,
			}
		}
		return true
	})

	a.ApexBundleDepsInfo.BuildDepsInfoLists(ctx, a.MinSdkVersion(ctx).String(), depsInfo)
}

func (a *AndroidApp) enforceDefaultTargetSdkVersion() bool {
	return a.appProperties.EnforceDefaultTargetSdkVersion
}

func (a *AndroidApp) SetEnforceDefaultTargetSdkVersion(val bool) {
	a.appProperties.EnforceDefaultTargetSdkVersion = val
}

func (a *AndroidApp) Updatable() bool {
	return Bool(a.appProperties.Updatable)
}

func (a *AndroidApp) SetUpdatable(val bool) {
	a.appProperties.Updatable = &val
}

func (a *AndroidApp) getCertString(ctx android.BaseModuleContext) string {
	certificate, overridden := ctx.DeviceConfig().OverrideCertificateFor(ctx.ModuleName())
	if overridden {
		return ":" + certificate
	}
	return String(a.overridableAppProperties.Certificate)
}

func (a *AndroidApp) DepIsInSameApex(ctx android.BaseModuleContext, dep android.Module) bool {
	if IsJniDepTag(ctx.OtherModuleDependencyTag(dep)) {
		return true
	}
	return a.Library.DepIsInSameApex(ctx, dep)
}

// For OutputFileProducer interface
func (a *AndroidApp) OutputFiles(tag string) (android.Paths, error) {
	switch tag {
	// In some instances, it can be useful to reference the aapt-generated flags from another
	// target, e.g., system server implements services declared in the framework-res manifest.
	case ".aapt.proguardOptionsFile":
		return []android.Path{a.proguardOptionsFile}, nil
	case ".aapt.srcjar":
		if a.aaptSrcJar != nil {
			return []android.Path{a.aaptSrcJar}, nil
		}
	case ".aapt.jar":
		if a.rJar != nil {
			return []android.Path{a.rJar}, nil
		}
	case ".export-package.apk":
		return []android.Path{a.exportPackage}, nil
	case ".manifest.xml":
		return []android.Path{a.aapt.manifestPath}, nil
	}
	return a.Library.OutputFiles(tag)
}

func (a *AndroidApp) Privileged() bool {
	return Bool(a.appProperties.Privileged)
}

func (a *AndroidApp) IsNativeCoverageNeeded(ctx android.BaseModuleContext) bool {
	return ctx.Device() && ctx.DeviceConfig().NativeCoverageEnabled()
}

func (a *AndroidApp) SetPreventInstall() {
	a.appProperties.PreventInstall = true
}

func (a *AndroidApp) MarkAsCoverageVariant(coverage bool) {
	a.appProperties.IsCoverageVariant = coverage
}

func (a *AndroidApp) EnableCoverageIfNeeded() {}

var _ cc.Coverage = (*AndroidApp)(nil)

func (a *AndroidApp) IDEInfo(dpInfo *android.IdeInfo) {
	a.Library.IDEInfo(dpInfo)
	a.aapt.IDEInfo(dpInfo)
}

func (a *AndroidApp) productCharacteristicsRROPackageName() string {
	return proptools.String(a.appProperties.ProductCharacteristicsRROPackageName)
}

func (a *AndroidApp) productCharacteristicsRROManifestModuleName() string {
	return proptools.String(a.appProperties.ProductCharacteristicsRROManifestModuleName)
}

// android_app compiles sources and Android resources into an Android application package `.apk` file.
func AndroidAppFactory() android.Module {
	module := &AndroidApp{}

	module.Module.dexProperties.Optimize.EnabledByDefault = true
	module.Module.dexProperties.Optimize.Shrink = proptools.BoolPtr(true)
	module.Module.dexProperties.Optimize.Proguard_compatibility = proptools.BoolPtr(false)

	module.Module.properties.Instrument = true
	module.Module.properties.Supports_static_instrumentation = true
	module.Module.properties.Installable = proptools.BoolPtr(true)

	module.addHostAndDeviceProperties()
	module.AddProperties(
		&module.aaptProperties,
		&module.appProperties,
		&module.overridableAppProperties)

	module.usesLibrary.enforce = true

	android.InitAndroidMultiTargetsArchModule(module, android.DeviceSupported, android.MultilibCommon)
	android.InitDefaultableModule(module)
	android.InitOverridableModule(module, &module.overridableAppProperties.Overrides)
	android.InitApexModule(module)

	android.AddLoadHook(module, func(ctx android.LoadHookContext) {
		a := ctx.Module().(*AndroidApp)

		characteristics := ctx.Config().ProductAAPTCharacteristics()
		if characteristics == "default" || characteristics == "" {
			module.appProperties.Generate_product_characteristics_rro = nil
			// no need to create RRO
			return
		}

		if !proptools.Bool(module.appProperties.Generate_product_characteristics_rro) {
			return
		}

		rroPackageName := a.Name() + "__" + strings.ReplaceAll(characteristics, ",", "_") + "__auto_generated_characteristics_rro"
		rroManifestName := rroPackageName + "_manifest"

		a.appProperties.ProductCharacteristicsRROPackageName = proptools.StringPtr(rroPackageName)
		a.appProperties.ProductCharacteristicsRROManifestModuleName = proptools.StringPtr(rroManifestName)

		rroManifestProperties := struct {
			Name  *string
			Tools []string
			Out   []string
			Srcs  []string
			Cmd   *string
		}{
			Name:  proptools.StringPtr(rroManifestName),
			Tools: []string{"characteristics_rro_generator"},
			Out:   []string{"AndroidManifest.xml"},
			Srcs:  []string{":" + a.Name() + "{.manifest.xml}"},
			Cmd:   proptools.StringPtr("$(location characteristics_rro_generator) $(in) $(out)"),
		}
		ctx.CreateModule(genrule.GenRuleFactory, &rroManifestProperties)

		rroProperties := struct {
			Name           *string
			Filter_product *string
			Aaptflags      []string
			Manifest       *string
			Resource_dirs  []string
		}{
			Name:           proptools.StringPtr(rroPackageName),
			Filter_product: proptools.StringPtr(characteristics),
			Aaptflags:      []string{"--auto-add-overlay"},
			Manifest:       proptools.StringPtr(":" + rroManifestName),
			Resource_dirs:  a.aaptProperties.Resource_dirs,
		}
		ctx.CreateModule(RuntimeResourceOverlayFactory, &rroProperties)
	})

	return module
}

// A dictionary of values to be overridden in the manifest.
type Manifest_values struct {
	// Overrides the value of package_name in the manifest
	ApplicationId *string
}

type appTestProperties struct {
	// The name of the android_app module that the tests will run against.
	Instrumentation_for *string

	// If specified, the instrumentation target package name in the manifest is overwritten by it.
	Instrumentation_target_package *string

	// If specified, the mainline module package name in the test config is overwritten by it.
	Mainline_package_name *string

	Manifest_values Manifest_values
}

type AndroidTest struct {
	AndroidApp

	appTestProperties appTestProperties

	testProperties testProperties

	testConfig       android.Path
	extraTestConfigs android.Paths
	data             android.Paths
}

func (a *AndroidTest) InstallInTestcases() bool {
	return true
}

type androidTestApp interface {
	includedInTestSuite(searchPrefix string) bool
}

func (a *AndroidTest) includedInTestSuite(searchPrefix string) bool {
	return android.PrefixInList(a.testProperties.Test_suites, searchPrefix)
}

func (a *AndroidTestHelperApp) includedInTestSuite(searchPrefix string) bool {
	return android.PrefixInList(a.appTestHelperAppProperties.Test_suites, searchPrefix)
}

func (a *AndroidTest) GenerateAndroidBuildActions(ctx android.ModuleContext) {
	var configs []tradefed.Config
	if a.appTestProperties.Instrumentation_target_package != nil {
		a.additionalAaptFlags = append(a.additionalAaptFlags,
			"--rename-instrumentation-target-package "+*a.appTestProperties.Instrumentation_target_package)
	} else if a.appTestProperties.Instrumentation_for != nil {
		// Check if the instrumentation target package is overridden.
		manifestPackageName, overridden := ctx.DeviceConfig().OverrideManifestPackageNameFor(*a.appTestProperties.Instrumentation_for)
		if overridden {
			a.additionalAaptFlags = append(a.additionalAaptFlags, "--rename-instrumentation-target-package "+manifestPackageName)
		}
	}
	applicationId := a.appTestProperties.Manifest_values.ApplicationId
	if applicationId != nil {
		if a.overridableAppProperties.Package_name != nil {
			ctx.PropertyErrorf("manifest_values.applicationId", "property is not supported when property package_name is set.")
		}
		a.aapt.manifestValues.applicationId = *applicationId
	}
	a.generateAndroidBuildActions(ctx)

	for _, module := range a.testProperties.Test_mainline_modules {
		configs = append(configs, tradefed.Option{Name: "config-descriptor:metadata", Key: "mainline-param", Value: module})
	}

	testConfig := tradefed.AutoGenInstrumentationTestConfig(ctx, a.testProperties.Test_config,
		a.testProperties.Test_config_template, a.manifestPath, a.testProperties.Test_suites, a.testProperties.Auto_gen_config, configs)
	a.testConfig = a.FixTestConfig(ctx, testConfig)
	a.extraTestConfigs = android.PathsForModuleSrc(ctx, a.testProperties.Test_options.Extra_test_configs)
	a.data = android.PathsForModuleSrc(ctx, a.testProperties.Data)
	ctx.SetProvider(testing.TestModuleProviderKey, testing.TestModuleProviderData{})
}

func (a *AndroidTest) FixTestConfig(ctx android.ModuleContext, testConfig android.Path) android.Path {
	if testConfig == nil {
		return nil
	}

	fixedConfig := android.PathForModuleOut(ctx, "test_config_fixer", "AndroidTest.xml")
	rule := android.NewRuleBuilder(pctx, ctx)
	command := rule.Command().BuiltTool("test_config_fixer").Input(testConfig).Output(fixedConfig)
	fixNeeded := false

	// Auto-generated test config uses `ModuleName` as the APK name. So fix it if it is not the case.
	if ctx.ModuleName() != a.installApkName {
		fixNeeded = true
		command.FlagWithArg("--test-file-name ", a.installApkName+".apk")
	}

	if a.overridableAppProperties.Package_name != nil {
		fixNeeded = true
		command.FlagWithInput("--manifest ", a.manifestPath).
			FlagWithArg("--package-name ", *a.overridableAppProperties.Package_name)
	}

	if a.appTestProperties.Mainline_package_name != nil {
		fixNeeded = true
		command.FlagWithArg("--mainline-package-name ", *a.appTestProperties.Mainline_package_name)
	}

	if fixNeeded {
		rule.Build("fix_test_config", "fix test config")
		return fixedConfig
	}
	return testConfig
}

func (a *AndroidTest) DepsMutator(ctx android.BottomUpMutatorContext) {
	a.AndroidApp.DepsMutator(ctx)
}

func (a *AndroidTest) OverridablePropertiesDepsMutator(ctx android.BottomUpMutatorContext) {
	a.AndroidApp.OverridablePropertiesDepsMutator(ctx)
	if a.appTestProperties.Instrumentation_for != nil {
		// The android_app dependency listed in instrumentation_for needs to be added to the classpath for javac,
		// but not added to the aapt2 link includes like a normal android_app or android_library dependency, so
		// use instrumentationForTag instead of libTag.
		ctx.AddVariationDependencies(nil, instrumentationForTag, String(a.appTestProperties.Instrumentation_for))
	}
}

// android_test compiles test sources and Android resources into an Android application package `.apk` file and
// creates an `AndroidTest.xml` file to allow running the test with `atest` or a `TEST_MAPPING` file.
func AndroidTestFactory() android.Module {
	module := &AndroidTest{}

	module.Module.dexProperties.Optimize.EnabledByDefault = false

	module.Module.properties.Instrument = true
	module.Module.properties.Supports_static_instrumentation = true
	module.Module.properties.Installable = proptools.BoolPtr(true)
	module.appProperties.Use_embedded_native_libs = proptools.BoolPtr(true)
	module.appProperties.AlwaysPackageNativeLibs = true
	module.Module.dexpreopter.isTest = true
	module.Module.linter.properties.Lint.Test = proptools.BoolPtr(true)

	module.addHostAndDeviceProperties()
	module.AddProperties(
		&module.aaptProperties,
		&module.appProperties,
		&module.appTestProperties,
		&module.overridableAppProperties,
		&module.testProperties)

	android.InitAndroidMultiTargetsArchModule(module, android.DeviceSupported, android.MultilibCommon)
	android.InitDefaultableModule(module)
	android.InitOverridableModule(module, &module.overridableAppProperties.Overrides)

	return module
}

type appTestHelperAppProperties struct {
	// list of compatibility suites (for example "cts", "vts") that the module should be
	// installed into.
	Test_suites []string `android:"arch_variant"`

	// Flag to indicate whether or not to create test config automatically. If AndroidTest.xml
	// doesn't exist next to the Android.bp, this attribute doesn't need to be set to true
	// explicitly.
	Auto_gen_config *bool

	// Install the test into a folder named for the module in all test suites.
	Per_testcase_directory *bool

	Manifest_values Manifest_values
}

type AndroidTestHelperApp struct {
	AndroidApp

	appTestHelperAppProperties appTestHelperAppProperties
}

func (a *AndroidTestHelperApp) InstallInTestcases() bool {
	return true
}

// android_test_helper_app compiles sources and Android resources into an Android application package `.apk` file that
// will be used by tests, but does not produce an `AndroidTest.xml` file so the module will not be run directly as a
// test.
func AndroidTestHelperAppFactory() android.Module {
	module := &AndroidTestHelperApp{}

	// TODO(b/192032291): Disable by default after auditing downstream usage.
	module.Module.dexProperties.Optimize.EnabledByDefault = true

	module.Module.properties.Installable = proptools.BoolPtr(true)
	module.appProperties.Use_embedded_native_libs = proptools.BoolPtr(true)
	module.appProperties.AlwaysPackageNativeLibs = true
	module.Module.dexpreopter.isTest = true
	module.Module.linter.properties.Lint.Test = proptools.BoolPtr(true)

	module.addHostAndDeviceProperties()
	module.AddProperties(
		&module.aaptProperties,
		&module.appProperties,
		&module.appTestHelperAppProperties,
		&module.overridableAppProperties)

	android.InitAndroidMultiTargetsArchModule(module, android.DeviceSupported, android.MultilibCommon)
	android.InitDefaultableModule(module)
	android.InitApexModule(module)
	return module
}

type AndroidAppCertificate struct {
	android.ModuleBase

	properties  AndroidAppCertificateProperties
	Certificate Certificate
}

type AndroidAppCertificateProperties struct {
	// Name of the certificate files.  Extensions .x509.pem and .pk8 will be added to the name.
	Certificate *string
}

// android_app_certificate modules can be referenced by the certificates property of android_app modules to select
// the signing key.
func AndroidAppCertificateFactory() android.Module {
	module := &AndroidAppCertificate{}
	module.AddProperties(&module.properties)
	android.InitAndroidModule(module)
	return module
}

func (c *AndroidAppCertificate) GenerateAndroidBuildActions(ctx android.ModuleContext) {
	cert := String(c.properties.Certificate)
	c.Certificate = Certificate{
		Pem: android.PathForModuleSrc(ctx, cert+".x509.pem"),
		Key: android.PathForModuleSrc(ctx, cert+".pk8"),
	}
}

type OverrideAndroidApp struct {
	android.ModuleBase
	android.OverrideModuleBase
}

func (i *OverrideAndroidApp) GenerateAndroidBuildActions(_ android.ModuleContext) {
	// All the overrides happen in the base module.
	// TODO(jungjw): Check the base module type.
}

// override_android_app is used to create an android_app module based on another android_app by overriding
// some of its properties.
func OverrideAndroidAppModuleFactory() android.Module {
	m := &OverrideAndroidApp{}
	m.AddProperties(
		&OverridableDeviceProperties{},
		&overridableAppProperties{},
	)

	android.InitAndroidMultiTargetsArchModule(m, android.DeviceSupported, android.MultilibCommon)
	android.InitOverrideModule(m)
	return m
}

type OverrideAndroidTest struct {
	android.ModuleBase
	android.OverrideModuleBase
}

func (i *OverrideAndroidTest) GenerateAndroidBuildActions(_ android.ModuleContext) {
	// All the overrides happen in the base module.
	// TODO(jungjw): Check the base module type.
}

// override_android_test is used to create an android_app module based on another android_test by overriding
// some of its properties.
func OverrideAndroidTestModuleFactory() android.Module {
	m := &OverrideAndroidTest{}
	m.AddProperties(&overridableAppProperties{})
	m.AddProperties(&appTestProperties{})

	android.InitAndroidMultiTargetsArchModule(m, android.DeviceSupported, android.MultilibCommon)
	android.InitOverrideModule(m)
	return m
}

type UsesLibraryProperties struct {
	// A list of shared library modules that will be listed in uses-library tags in the AndroidManifest.xml file.
	Uses_libs []string

	// A list of shared library modules that will be listed in uses-library tags in the AndroidManifest.xml file with
	// required=false.
	Optional_uses_libs []string

	// If true, the list of uses_libs and optional_uses_libs modules must match the AndroidManifest.xml file.  Defaults
	// to true if either uses_libs or optional_uses_libs is set.  Will unconditionally default to true in the future.
	Enforce_uses_libs *bool

	// Optional name of the <uses-library> provided by this module. This is needed for non-SDK
	// libraries, because SDK ones are automatically picked up by Soong. The <uses-library> name
	// normally is the same as the module name, but there are exceptions.
	Provides_uses_lib *string

	// A list of shared library names to exclude from the classpath of the APK. Adding a library here
	// will prevent it from being used when precompiling the APK and prevent it from being implicitly
	// added to the APK's manifest's <uses-library> elements.
	//
	// Care must be taken when using this as it could result in runtime errors if the APK actually
	// uses classes provided by the library and which are not provided in any other way.
	//
	// This is primarily intended for use by various CTS tests that check the runtime handling of the
	// android.test.base shared library (and related libraries) but which depend on some common
	// libraries that depend on the android.test.base library. Without this those tests will end up
	// with a <uses-library android:name="android.test.base"/> in their manifest which would either
	// render the tests worthless (as they would be testing the wrong behavior), or would break the
	// test altogether by providing access to classes that the tests were not expecting. Those tests
	// provide the android.test.base statically and use jarjar to rename them so they do not collide
	// with the classes provided by the android.test.base library.
	Exclude_uses_libs []string
}

// usesLibrary provides properties and helper functions for AndroidApp and AndroidAppImport to verify that the
// <uses-library> tags that end up in the manifest of an APK match the ones known to the build system through the
// uses_libs and optional_uses_libs properties.  The build system's values are used by dexpreopt to preopt apps
// with knowledge of their shared libraries.
type usesLibrary struct {
	usesLibraryProperties UsesLibraryProperties

	// Whether to enforce verify_uses_library check.
	enforce bool
}

func (u *usesLibrary) addLib(lib string, optional bool) {
	if !android.InList(lib, u.usesLibraryProperties.Uses_libs) && !android.InList(lib, u.usesLibraryProperties.Optional_uses_libs) {
		if optional {
			u.usesLibraryProperties.Optional_uses_libs = append(u.usesLibraryProperties.Optional_uses_libs, lib)
		} else {
			u.usesLibraryProperties.Uses_libs = append(u.usesLibraryProperties.Uses_libs, lib)
		}
	}
}

func (u *usesLibrary) deps(ctx android.BottomUpMutatorContext, addCompatDeps bool) {
	if !ctx.Config().UnbundledBuild() || ctx.Config().UnbundledBuildImage() {
		ctx.AddVariationDependencies(nil, usesLibReqTag, u.usesLibraryProperties.Uses_libs...)
		ctx.AddVariationDependencies(nil, usesLibOptTag, u.presentOptionalUsesLibs(ctx)...)
		// Only add these extra dependencies if the module is an app that depends on framework
		// libs. This avoids creating a cyclic dependency:
		//     e.g. framework-res -> org.apache.http.legacy -> ... -> framework-res.
		if addCompatDeps {
			// Dexpreopt needs paths to the dex jars of these libraries in order to construct
			// class loader context for dex2oat. Add them as a dependency with a special tag.
			ctx.AddVariationDependencies(nil, usesLibCompat29ReqTag, dexpreopt.CompatUsesLibs29...)
			ctx.AddVariationDependencies(nil, usesLibCompat28OptTag, dexpreopt.OptionalCompatUsesLibs28...)
			ctx.AddVariationDependencies(nil, usesLibCompat30OptTag, dexpreopt.OptionalCompatUsesLibs30...)
		}
	} else {
		ctx.AddVariationDependencies(nil, r8LibraryJarTag, u.usesLibraryProperties.Uses_libs...)
		ctx.AddVariationDependencies(nil, r8LibraryJarTag, u.presentOptionalUsesLibs(ctx)...)
	}
}

// presentOptionalUsesLibs returns optional_uses_libs after filtering out libraries that don't exist in the source tree.
func (u *usesLibrary) presentOptionalUsesLibs(ctx android.BaseModuleContext) []string {
	optionalUsesLibs := android.FilterListPred(u.usesLibraryProperties.Optional_uses_libs, func(s string) bool {
		exists := ctx.OtherModuleExists(s)
		if !exists && !android.InList(ctx.ModuleName(), ctx.Config().BuildWarningBadOptionalUsesLibsAllowlist()) {
			fmt.Printf("Warning: Module '%s' depends on non-existing optional_uses_libs '%s'\n", ctx.ModuleName(), s)
		}
		return exists
	})
	return optionalUsesLibs
}

// Helper function to replace string in a list.
func replaceInList(list []string, oldstr, newstr string) {
	for i, str := range list {
		if str == oldstr {
			list[i] = newstr
		}
	}
}

// Returns a map of module names of shared library dependencies to the paths to their dex jars on
// host and on device.
func (u *usesLibrary) classLoaderContextForUsesLibDeps(ctx android.ModuleContext) dexpreopt.ClassLoaderContextMap {
	clcMap := make(dexpreopt.ClassLoaderContextMap)

	// Skip when UnbundledBuild() is true, but UnbundledBuildImage() is false. With
	// UnbundledBuildImage() it is necessary to generate dexpreopt.config for post-dexpreopting.
	if ctx.Config().UnbundledBuild() && !ctx.Config().UnbundledBuildImage() {
		return clcMap
	}

	ctx.VisitDirectDeps(func(m android.Module) {
		tag, isUsesLibTag := ctx.OtherModuleDependencyTag(m).(usesLibraryDependencyTag)
		if !isUsesLibTag {
			return
		}

		dep := android.RemoveOptionalPrebuiltPrefix(ctx.OtherModuleName(m))

		// Skip stub libraries. A dependency on the implementation library has been added earlier,
		// so it will be added to CLC, but the stub shouldn't be. Stub libraries can be distingushed
		// from implementation libraries by their name, which is different as it has a suffix.
		if comp, ok := m.(SdkLibraryComponentDependency); ok {
			if impl := comp.OptionalSdkLibraryImplementation(); impl != nil && *impl != dep {
				return
			}
		}

		if lib, ok := m.(UsesLibraryDependency); ok {
			libName := dep
			if ulib, ok := m.(ProvidesUsesLib); ok && ulib.ProvidesUsesLib() != nil {
				libName = *ulib.ProvidesUsesLib()
				// Replace module name with library name in `uses_libs`/`optional_uses_libs` in
				// order to pass verify_uses_libraries check (which compares these properties
				// against library names written in the manifest).
				replaceInList(u.usesLibraryProperties.Uses_libs, dep, libName)
				replaceInList(u.usesLibraryProperties.Optional_uses_libs, dep, libName)
			}
			clcMap.AddContext(ctx, tag.sdkVersion, libName, tag.optional,
				lib.DexJarBuildPath().PathOrNil(), lib.DexJarInstallPath(),
				lib.ClassLoaderContexts())
		} else if ctx.Config().AllowMissingDependencies() {
			ctx.AddMissingDependencies([]string{dep})
		} else {
			ctx.ModuleErrorf("module %q in uses_libs or optional_uses_libs must be a java library", dep)
		}
	})
	return clcMap
}

// enforceUsesLibraries returns true of <uses-library> tags should be checked against uses_libs and optional_uses_libs
// properties.  Defaults to true if either of uses_libs or optional_uses_libs is specified.  Will default to true
// unconditionally in the future.
func (u *usesLibrary) enforceUsesLibraries() bool {
	defaultEnforceUsesLibs := len(u.usesLibraryProperties.Uses_libs) > 0 ||
		len(u.usesLibraryProperties.Optional_uses_libs) > 0
	return BoolDefault(u.usesLibraryProperties.Enforce_uses_libs, u.enforce || defaultEnforceUsesLibs)
}

// Freeze the value of `enforce_uses_libs` based on the current values of `uses_libs` and `optional_uses_libs`.
func (u *usesLibrary) freezeEnforceUsesLibraries() {
	enforce := u.enforceUsesLibraries()
	u.usesLibraryProperties.Enforce_uses_libs = &enforce
}

// verifyUsesLibraries checks the <uses-library> tags in the manifest against the ones specified
// in the `uses_libs`/`optional_uses_libs` properties. The input can be either an XML manifest, or
// an APK with the manifest embedded in it (manifest_check will know which one it is by the file
// extension: APKs are supposed to end with '.apk').
func (u *usesLibrary) verifyUsesLibraries(ctx android.ModuleContext, inputFile android.Path,
	outputFile android.WritablePath) android.Path {

	statusFile := dexpreopt.UsesLibrariesStatusFile(ctx)

	// Disable verify_uses_libraries check if dexpreopt is globally disabled. Without dexpreopt the
	// check is not necessary, and although it is good to have, it is difficult to maintain on
	// non-linux build platforms where dexpreopt is generally disabled (the check may fail due to
	// various unrelated reasons, such as a failure to get manifest from an APK).
	global := dexpreopt.GetGlobalConfig(ctx)
	if global.DisablePreopt || global.OnlyPreoptArtBootImage {
		return inputFile
	}

	rule := android.NewRuleBuilder(pctx, ctx)
	cmd := rule.Command().BuiltTool("manifest_check").
		Flag("--enforce-uses-libraries").
		Input(inputFile).
		FlagWithOutput("--enforce-uses-libraries-status ", statusFile).
		FlagWithInput("--aapt ", ctx.Config().HostToolPath(ctx, "aapt2"))

	if outputFile != nil {
		cmd.FlagWithOutput("-o ", outputFile)
	}

	if dexpreopt.GetGlobalConfig(ctx).RelaxUsesLibraryCheck {
		cmd.Flag("--enforce-uses-libraries-relax")
	}

	for _, lib := range u.usesLibraryProperties.Uses_libs {
		cmd.FlagWithArg("--uses-library ", lib)
	}

	for _, lib := range u.usesLibraryProperties.Optional_uses_libs {
		cmd.FlagWithArg("--optional-uses-library ", lib)
	}

	rule.Build("verify_uses_libraries", "verify <uses-library>")
	return outputFile
}

// verifyUsesLibrariesManifest checks the <uses-library> tags in an AndroidManifest.xml against
// the build system and returns the path to a copy of the manifest.
func (u *usesLibrary) verifyUsesLibrariesManifest(ctx android.ModuleContext, manifest android.Path) android.Path {
	outputFile := android.PathForModuleOut(ctx, "manifest_check", "AndroidManifest.xml")
	return u.verifyUsesLibraries(ctx, manifest, outputFile)
}

// verifyUsesLibrariesAPK checks the <uses-library> tags in the manifest of an APK against the build
// system and returns the path to a copy of the APK.
func (u *usesLibrary) verifyUsesLibrariesAPK(ctx android.ModuleContext, apk android.Path) {
	u.verifyUsesLibraries(ctx, apk, nil) // for APKs manifest_check does not write output file
<<<<<<< HEAD
	outputFile := android.PathForModuleOut(ctx, "verify_uses_libraries", apk.Base())
	return outputFile
}

// For Bazel / bp2build

type bazelAndroidAppCertificateAttributes struct {
	Certificate string
}

func (m *AndroidAppCertificate) ConvertWithBp2build(ctx android.TopDownMutatorContext) {
	androidAppCertificateBp2Build(ctx, m)
}

func androidAppCertificateBp2Build(ctx android.TopDownMutatorContext, module *AndroidAppCertificate) {
	var certificate string
	if module.properties.Certificate != nil {
		certificate = *module.properties.Certificate
	}

	attrs := &bazelAndroidAppCertificateAttributes{
		Certificate: certificate,
	}

	props := bazel.BazelTargetModuleProperties{
		Rule_class:        "android_app_certificate",
		Bzl_load_location: "//build/bazel/rules/android:rules.bzl",
	}

	ctx.CreateBazelTargetModule(props, android.CommonAttributes{Name: module.Name()}, attrs)
}

type manifestValueAttribute struct {
	MinSdkVersion *string
}

type bazelAndroidAppAttributes struct {
	*javaCommonAttributes
	*bazelAapt
	Deps             bazel.LabelListAttribute
	Custom_package   *string
	Certificate      bazel.LabelAttribute
	Certificate_name bazel.StringAttribute
	Manifest_values  *manifestValueAttribute
}

// ConvertWithBp2build is used to convert android_app to Bazel.
func (a *AndroidApp) ConvertWithBp2build(ctx android.TopDownMutatorContext) {
	commonAttrs, bp2BuildInfo := a.convertLibraryAttrsBp2Build(ctx)
	depLabels := bp2BuildInfo.DepLabels

	deps := depLabels.Deps
	deps.Append(depLabels.StaticDeps)

	aapt := a.convertAaptAttrsWithBp2Build(ctx)

	certificate, certificateName := android.BazelStringOrLabelFromProp(ctx, a.overridableAppProperties.Certificate)

	manifestValues := &manifestValueAttribute{}
	// TODO(b/274474008 ): Directly convert deviceProperties.Min_sdk_version in bp2build
	// MinSdkVersion(ctx) calls SdkVersion(ctx) if no value for min_sdk_version is set
	minSdkVersion := a.MinSdkVersion(ctx)
	if !minSdkVersion.IsPreview() && !minSdkVersion.IsInvalid() {
		minSdkStr, err := minSdkVersion.EffectiveVersionString(ctx)
		if err == nil {
			manifestValues.MinSdkVersion = &minSdkStr
		}
	}

	appAttrs := &bazelAndroidAppAttributes{
		// TODO(b/209576404): handle package name override by product variable PRODUCT_MANIFEST_PACKAGE_NAME_OVERRIDES
		Custom_package:   a.overridableAppProperties.Package_name,
		Certificate:      certificate,
		Certificate_name: certificateName,
		Manifest_values:  manifestValues,
	}

	props := bazel.BazelTargetModuleProperties{
		Rule_class:        "android_binary",
		Bzl_load_location: "//build/bazel/rules/android:rules.bzl",
	}

	if !bp2BuildInfo.hasKotlin {
		appAttrs.javaCommonAttributes = commonAttrs
		appAttrs.bazelAapt = aapt
		appAttrs.Deps = deps
	} else {
		ktName := a.Name() + "_kt"
		ctx.CreateBazelTargetModule(
			AndroidLibraryBazelTargetModuleProperties(),
			android.CommonAttributes{Name: ktName},
			&bazelAndroidLibrary{
				javaLibraryAttributes: &javaLibraryAttributes{
					javaCommonAttributes: commonAttrs,
					Deps:                 deps,
				},
				bazelAapt: aapt,
			},
		)

		appAttrs.bazelAapt = &bazelAapt{Manifest: aapt.Manifest}
		appAttrs.Deps = bazel.MakeSingleLabelListAttribute(bazel.Label{Label: ":" + ktName})
		appAttrs.javaCommonAttributes = &javaCommonAttributes{
			Sdk_version: commonAttrs.Sdk_version,
		}
	}

	ctx.CreateBazelTargetModule(
		props,
		android.CommonAttributes{Name: a.Name()},
		appAttrs,
	)

}

func (a *AndroidApp) addDataBindingDeps(ctx android.BottomUpMutatorContext) {
	if a.appProperties.Data_binding.View_binding {
		a.properties.Static_libs = append(a.properties.Static_libs,
			"androidx.databinding_viewbinding",
		)
	}

	if a.appProperties.Data_binding.Data_binding {
		a.properties.Plugins = append(a.properties.Plugins,
			"data-binding-annotation-processor")
		a.properties.Static_libs = append(a.properties.Static_libs,
			"androidx.databinding_databinding-adapters",
		)
	}
}

var dataBindingResources = pctx.AndroidStaticRule("databinging_resources",
	blueprint.RuleParams{
		Command: "" +
			"rm -rf ${out} && " +
			"${config.DataBinderCmd} PROCESS_RESOURCES" +
			" -enableDataBinding ${enableDataBinding} -enableViewBinding ${enableViewBinding}" +
			" -package ${packageName} -resInput ${resInput} -resOutput ${resOutput}" +
			" -layoutInfoOutput ${layoutInfoOutput} -zipLayoutInfo true" +
			" -useAndroidX true -zipResOutput true",
		CommandDeps: []string{"${config.DataBinderCmd}"},
	},
	"enableDataBinding", "enableViewBinding", "packageName", "resInput", "resOutput", "layoutInfoOutput")

var dataBindingClasses = pctx.AndroidStaticRule("databinging_classes",
	blueprint.RuleParams{
		Command: "" +
			"rm -rf ${out} ${classInfoOut} && " +
			"${config.DataBinderCmd} GEN_BASE_CLASSES" +
			" -enableDataBinding ${enableDataBinding} -enableViewBinding ${enableViewBinding}" +
			" -package ${packageName} -layoutInfoFiles $in -sourceOut $out" +
			" -classInfoOut ${classInfoOut} -zipSourceOutput true" +
			" -useAndroidX true -dependencyClassInfoList ${config.DataBindingDepClassInfoPath}",
		CommandDeps: []string{"${config.DataBinderCmd}"},
	},
	"enableDataBinding", "enableViewBinding", "packageName", "classInfoOut")

func (a *AndroidApp) genDataBindingSources(ctx android.ModuleContext) {

	useDataBinding := a.appProperties.Data_binding.Data_binding
	useViewBinding := a.appProperties.Data_binding.View_binding
	packageName := a.appProperties.Data_binding.Package_name

	if !useDataBinding && !useViewBinding || packageName == nil {
		return
	}

	resourceDirs := android.PathsWithOptionalDefaultForModuleSrc(ctx, a.aaptProperties.Resource_dirs, "res")

	outDir := android.PathForModuleGen(ctx, "databinding")
	layoutInfoDir := outDir.Join(ctx, "layout-info")
	classInfoDir := outDir.Join(ctx, "class-info")

	databindingResZips := android.Paths{}
	databindingSrcJars := android.Paths{}

	for _, dir := range resourceDirs {
		resName := strings.ReplaceAll(dir.Rel(), "/", "_")
		resOut := outDir.Join(ctx, resName)
		resourcesZip := resOut.Join(ctx, "resources.zip")

		layoutInfoFile := layoutInfoDir.Join(ctx, resName+".zip")

		ctx.Build(pctx, android.BuildParams{
			Rule:        dataBindingResources,
			Description: "generate data-binding resources",
			Inputs:      androidResourceGlob(ctx, dir),
			Outputs:     android.WritablePaths{resourcesZip, layoutInfoFile},
			Args: map[string]string{
				"enableDataBinding": strconv.FormatBool(useDataBinding),
				"enableViewBinding": strconv.FormatBool(useViewBinding),
				"packageName":       *packageName,
				"layoutInfoOutput":  layoutInfoFile.String(),
				"resInput":          dir.String(),
				"resOutput":         resourcesZip.String(),
			},
		})
		databindingResZips = append(databindingResZips, resourcesZip)

		srcJar := resOut.Join(ctx, "databinding.srcjar")
		classInfoOut := classInfoDir.Join(ctx, resName)

		ctx.Build(pctx, android.BuildParams{
			Rule:        dataBindingClasses,
			Description: "generate data-binding classes",
			Input:       layoutInfoFile,
			Output:      srcJar,
			Args: map[string]string{
				"enableDataBinding": strconv.FormatBool(useDataBinding),
				"enableViewBinding": strconv.FormatBool(useViewBinding),
				"packageName":       *packageName,
				"classInfoOut":      classInfoOut.String(),
			},
		})

		databindingSrcJars = append(databindingSrcJars, srcJar)
	}

	a.aaptProperties.Resource_dirs = make([]string, 0)

	if a.appProperties.Data_binding.Data_binding {

		aarOutDir := outDir.Join(ctx, "artifacts")
		apiLevel := a.MinSdkVersion(ctx).FinalOrFutureInt()

		a.properties.Javacflags = append(a.properties.Javacflags,
			"-Aandroid.databinding.artifactType=APPLICATION",
			"-Aandroid.databinding.modulePackage="+*packageName,
			"-Aandroid.databinding.layoutInfoDir="+layoutInfoDir.String(),
			"-Aandroid.databinding.enableV2=1",
			"-Aandroid.databinding.classLogDir="+classInfoDir.String(),
			"-Aandroid.databinding.aarOutDir="+aarOutDir.String(),
			"-Aandroid.databinding.dependencyArtifactsDir=${config.DataBindingDepArtifactsPath}",
			"-Aandroid.databinding.minApi="+strconv.Itoa(apiLevel),
		)

		a.properties.Kotlincflags = append(a.properties.Kotlincflags,
			"-P plugin:org.jetbrains.kotlin.kapt3:apoptions="+
				kaptEncodeFlags([][2]string{
					{"android.databinding.artifactType", "APPLICATION"},
					{"android.databinding.modulePackage", *packageName},
					{"android.databinding.layoutInfoDir", layoutInfoDir.String()},
					{"android.databinding.enableV2", "1"},
					{"android.databinding.classLogDir", classInfoDir.String()},
					{"android.databinding.aarOutDir", aarOutDir.String()},
					{"android.databinding.dependencyArtifactsDir", config.DataBindingDepArtifactsPath},
					{"android.databinding.minApi", strconv.Itoa(apiLevel)},
				}),
		)
	}

	a.appendSrcJars = append(a.appendSrcJars, databindingSrcJars...)
	a.appendResourceZips = append(a.appendResourceZips, databindingResZips...)
=======
>>>>>>> cbb3f85c
}<|MERGE_RESOLUTION|>--- conflicted
+++ resolved
@@ -33,11 +33,8 @@
 	"android/soong/android"
 	"android/soong/cc"
 	"android/soong/dexpreopt"
-<<<<<<< HEAD
+	"android/soong/genrule"
 	"android/soong/java/config"
-=======
-	"android/soong/genrule"
->>>>>>> cbb3f85c
 	"android/soong/tradefed"
 )
 
@@ -135,13 +132,6 @@
 	// flag for anything but neverallow rules (unless the behaviour change is invisible to owners).
 	Updatable *bool
 
-<<<<<<< HEAD
-	Data_binding struct {
-		Package_name *string
-		Data_binding bool
-		View_binding bool
-	}
-=======
 	// Specifies the file that contains the allowlist for this app.
 	Privapp_allowlist *string `android:"path"`
 
@@ -160,7 +150,12 @@
 
 	ProductCharacteristicsRROPackageName        *string `blueprint:"mutated"`
 	ProductCharacteristicsRROManifestModuleName *string `blueprint:"mutated"`
->>>>>>> cbb3f85c
+
+	Data_binding struct {
+		Package_name *string
+		Data_binding bool
+		View_binding bool
+	}
 }
 
 // android_app properties that can be overridden by override_android_app
@@ -1748,120 +1743,6 @@
 // system and returns the path to a copy of the APK.
 func (u *usesLibrary) verifyUsesLibrariesAPK(ctx android.ModuleContext, apk android.Path) {
 	u.verifyUsesLibraries(ctx, apk, nil) // for APKs manifest_check does not write output file
-<<<<<<< HEAD
-	outputFile := android.PathForModuleOut(ctx, "verify_uses_libraries", apk.Base())
-	return outputFile
-}
-
-// For Bazel / bp2build
-
-type bazelAndroidAppCertificateAttributes struct {
-	Certificate string
-}
-
-func (m *AndroidAppCertificate) ConvertWithBp2build(ctx android.TopDownMutatorContext) {
-	androidAppCertificateBp2Build(ctx, m)
-}
-
-func androidAppCertificateBp2Build(ctx android.TopDownMutatorContext, module *AndroidAppCertificate) {
-	var certificate string
-	if module.properties.Certificate != nil {
-		certificate = *module.properties.Certificate
-	}
-
-	attrs := &bazelAndroidAppCertificateAttributes{
-		Certificate: certificate,
-	}
-
-	props := bazel.BazelTargetModuleProperties{
-		Rule_class:        "android_app_certificate",
-		Bzl_load_location: "//build/bazel/rules/android:rules.bzl",
-	}
-
-	ctx.CreateBazelTargetModule(props, android.CommonAttributes{Name: module.Name()}, attrs)
-}
-
-type manifestValueAttribute struct {
-	MinSdkVersion *string
-}
-
-type bazelAndroidAppAttributes struct {
-	*javaCommonAttributes
-	*bazelAapt
-	Deps             bazel.LabelListAttribute
-	Custom_package   *string
-	Certificate      bazel.LabelAttribute
-	Certificate_name bazel.StringAttribute
-	Manifest_values  *manifestValueAttribute
-}
-
-// ConvertWithBp2build is used to convert android_app to Bazel.
-func (a *AndroidApp) ConvertWithBp2build(ctx android.TopDownMutatorContext) {
-	commonAttrs, bp2BuildInfo := a.convertLibraryAttrsBp2Build(ctx)
-	depLabels := bp2BuildInfo.DepLabels
-
-	deps := depLabels.Deps
-	deps.Append(depLabels.StaticDeps)
-
-	aapt := a.convertAaptAttrsWithBp2Build(ctx)
-
-	certificate, certificateName := android.BazelStringOrLabelFromProp(ctx, a.overridableAppProperties.Certificate)
-
-	manifestValues := &manifestValueAttribute{}
-	// TODO(b/274474008 ): Directly convert deviceProperties.Min_sdk_version in bp2build
-	// MinSdkVersion(ctx) calls SdkVersion(ctx) if no value for min_sdk_version is set
-	minSdkVersion := a.MinSdkVersion(ctx)
-	if !minSdkVersion.IsPreview() && !minSdkVersion.IsInvalid() {
-		minSdkStr, err := minSdkVersion.EffectiveVersionString(ctx)
-		if err == nil {
-			manifestValues.MinSdkVersion = &minSdkStr
-		}
-	}
-
-	appAttrs := &bazelAndroidAppAttributes{
-		// TODO(b/209576404): handle package name override by product variable PRODUCT_MANIFEST_PACKAGE_NAME_OVERRIDES
-		Custom_package:   a.overridableAppProperties.Package_name,
-		Certificate:      certificate,
-		Certificate_name: certificateName,
-		Manifest_values:  manifestValues,
-	}
-
-	props := bazel.BazelTargetModuleProperties{
-		Rule_class:        "android_binary",
-		Bzl_load_location: "//build/bazel/rules/android:rules.bzl",
-	}
-
-	if !bp2BuildInfo.hasKotlin {
-		appAttrs.javaCommonAttributes = commonAttrs
-		appAttrs.bazelAapt = aapt
-		appAttrs.Deps = deps
-	} else {
-		ktName := a.Name() + "_kt"
-		ctx.CreateBazelTargetModule(
-			AndroidLibraryBazelTargetModuleProperties(),
-			android.CommonAttributes{Name: ktName},
-			&bazelAndroidLibrary{
-				javaLibraryAttributes: &javaLibraryAttributes{
-					javaCommonAttributes: commonAttrs,
-					Deps:                 deps,
-				},
-				bazelAapt: aapt,
-			},
-		)
-
-		appAttrs.bazelAapt = &bazelAapt{Manifest: aapt.Manifest}
-		appAttrs.Deps = bazel.MakeSingleLabelListAttribute(bazel.Label{Label: ":" + ktName})
-		appAttrs.javaCommonAttributes = &javaCommonAttributes{
-			Sdk_version: commonAttrs.Sdk_version,
-		}
-	}
-
-	ctx.CreateBazelTargetModule(
-		props,
-		android.CommonAttributes{Name: a.Name()},
-		appAttrs,
-	)
-
 }
 
 func (a *AndroidApp) addDataBindingDeps(ctx android.BottomUpMutatorContext) {
@@ -2002,6 +1883,4 @@
 
 	a.appendSrcJars = append(a.appendSrcJars, databindingSrcJars...)
 	a.appendResourceZips = append(a.appendResourceZips, databindingResZips...)
-=======
->>>>>>> cbb3f85c
 }