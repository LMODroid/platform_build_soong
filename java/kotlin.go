// Copyright 2019 Google Inc. All rights reserved.
//
// Licensed under the Apache License, Version 2.0 (the "License");
// you may not use this file except in compliance with the License.
// You may obtain a copy of the License at
//
//     http://www.apache.org/licenses/LICENSE-2.0
//
// Unless required by applicable law or agreed to in writing, software
// distributed under the License is distributed on an "AS IS" BASIS,
// WITHOUT WARRANTIES OR CONDITIONS OF ANY KIND, either express or implied.
// See the License for the specific language governing permissions and
// limitations under the License.

package java

import (
	"bytes"
	"encoding/base64"
	"encoding/binary"
	"path/filepath"
	"strings"

	"android/soong/android"

	"github.com/google/blueprint"
)

var kotlinc = pctx.AndroidRemoteStaticRule("kotlinc", android.RemoteRuleSupports{Goma: true},
	blueprint.RuleParams{
		Command: `rm -rf "$classesDir" "$headerClassesDir" "$srcJarDir" "$kotlinBuildFile" "$emptyDir" && ` +
			`mkdir -p "$classesDir" "$headerClassesDir" "$srcJarDir" "$emptyDir" && ` +
			`${config.ZipSyncCmd} -d $srcJarDir -l $srcJarDir/list -f "*.java" -f "*.kt" $srcJars && ` +
			`${config.GenKotlinBuildFileCmd} --classpath "$classpath" --name "$name"` +
			` --out_dir "$classesDir" --srcs "$out.rsp" --srcs "$srcJarDir/list"` +
			` $commonSrcFilesArg --out "$kotlinBuildFile" && ` +
			`${config.KotlincCmd} ${config.KotlincGlobalFlags} ` +
			` ${config.KotlincSuppressJDK9Warnings} ${config.JavacHeapFlags} ` +
			` $kotlincFlags -jvm-target $kotlinJvmTarget -Xbuild-file=$kotlinBuildFile ` +
			` -kotlin-home $emptyDir ` +
			` -Xplugin=${config.KotlinAbiGenPluginJar} ` +
			` -P plugin:org.jetbrains.kotlin.jvm.abi:outputDir=$headerClassesDir && ` +
			`${config.SoongZipCmd} -jar -o $out -C $classesDir -D $classesDir -write_if_changed && ` +
			`${config.SoongZipCmd} -jar -o $headerJar -C $headerClassesDir -D $headerClassesDir -write_if_changed && ` +
			`rm -rf "$srcJarDir" "$classesDir" "$headerClassesDir"`,
		CommandDeps: []string{
			"${config.KotlincCmd}",
			"${config.KotlinCompilerJar}",
			"${config.KotlinPreloaderJar}",
			"${config.KotlinReflectJar}",
			"${config.KotlinScriptRuntimeJar}",
			"${config.KotlinStdlibJar}",
			"${config.KotlinTrove4jJar}",
			"${config.KotlinAnnotationJar}",
			"${config.KotlinAbiGenPluginJar}",
			"${config.GenKotlinBuildFileCmd}",
			"${config.SoongZipCmd}",
			"${config.ZipSyncCmd}",
		},
		Rspfile:        "$out.rsp",
		RspfileContent: `$in`,
		Restat:         true,
	},
	"kotlincFlags", "classpath", "srcJars", "commonSrcFilesArg", "srcJarDir", "classesDir",
	"headerClassesDir", "headerJar", "kotlinJvmTarget", "kotlinBuildFile", "emptyDir", "name")

func kotlinCommonSrcsList(ctx android.ModuleContext, commonSrcFiles android.Paths) android.OptionalPath {
	if len(commonSrcFiles) > 0 {
		// The list of common_srcs may be too long to put on the command line, but
		// we can't use the rsp file because it is already being used for srcs.
		// Insert a second rule to write out the list of resources to a file.
		commonSrcsList := android.PathForModuleOut(ctx, "kotlinc_common_srcs.list")
		rule := android.NewRuleBuilder(pctx, ctx)
		rule.Command().Text("cp").
			FlagWithRspFileInputList("", commonSrcsList.ReplaceExtension(ctx, "rsp"), commonSrcFiles).
			Output(commonSrcsList)
		rule.Build("kotlin_common_srcs_list", "kotlin common_srcs list")
		return android.OptionalPathForPath(commonSrcsList)
	}
	return android.OptionalPath{}
}

// kotlinCompile takes .java and .kt sources and srcJars, and compiles the .kt sources into a classes jar in outputFile.
func kotlinCompile(ctx android.ModuleContext, outputFile, headerOutputFile android.WritablePath,
	srcFiles, commonSrcFiles, srcJars android.Paths,
	flags javaBuilderFlags) {

	var deps android.Paths
	deps = append(deps, flags.kotlincClasspath...)
	deps = append(deps, flags.kotlincDeps...)
	deps = append(deps, srcJars...)
	deps = append(deps, commonSrcFiles...)

	kotlinName := filepath.Join(ctx.ModuleDir(), ctx.ModuleSubDir(), ctx.ModuleName())
	kotlinName = strings.ReplaceAll(kotlinName, "/", "__")

	commonSrcsList := kotlinCommonSrcsList(ctx, commonSrcFiles)
	commonSrcFilesArg := ""
	if commonSrcsList.Valid() {
		deps = append(deps, commonSrcsList.Path())
		commonSrcFilesArg = "--common_srcs " + commonSrcsList.String()
	}

	ctx.Build(pctx, android.BuildParams{
		Rule:           kotlinc,
		Description:    "kotlinc",
		Output:         outputFile,
		ImplicitOutput: headerOutputFile,
		Inputs:         srcFiles,
		Implicits:      deps,
		Args: map[string]string{
			"classpath":         flags.kotlincClasspath.FormJavaClassPath(""),
			"kotlincFlags":      flags.kotlincFlags,
			"commonSrcFilesArg": commonSrcFilesArg,
			"srcJars":           strings.Join(srcJars.Strings(), " "),
			"classesDir":        android.PathForModuleOut(ctx, "kotlinc", "classes").String(),
			"headerClassesDir":  android.PathForModuleOut(ctx, "kotlinc", "header_classes").String(),
			"headerJar":         headerOutputFile.String(),
			"srcJarDir":         android.PathForModuleOut(ctx, "kotlinc", "srcJars").String(),
			"kotlinBuildFile":   android.PathForModuleOut(ctx, "kotlinc-build.xml").String(),
			"emptyDir":          android.PathForModuleOut(ctx, "kotlinc", "empty").String(),
			"kotlinJvmTarget":   flags.javaVersion.StringForKotlinc(),
			"name":              kotlinName,
		},
	})
}

var kapt = pctx.AndroidRemoteStaticRule("kapt", android.RemoteRuleSupports{Goma: true},
	blueprint.RuleParams{
		Command: `rm -rf "$srcJarDir" "$kotlinBuildFile" "$kaptDir" && ` +
			`mkdir -p "$srcJarDir" "$kaptDir/sources" "$kaptDir/classes" && ` +
			`${config.ZipSyncCmd} -d $srcJarDir -l $srcJarDir/list -f "*.java" $srcJars && ` +
			`${config.GenKotlinBuildFileCmd} --classpath "$classpath" --name "$name"` +
			` --srcs "$out.rsp" --srcs "$srcJarDir/list"` +
			` $commonSrcFilesArg --out "$kotlinBuildFile" && ` +
			`${config.KotlincCmd} ${config.KotlincGlobalFlags} ` +
			`${config.KaptSuppressJDK9Warnings} ${config.KotlincSuppressJDK9Warnings} ` +
			`${config.JavacHeapFlags} $kotlincFlags -Xplugin=${config.KotlinKaptJar} ` +
			`-P plugin:org.jetbrains.kotlin.kapt3:sources=$kaptDir/sources ` +
			`-P plugin:org.jetbrains.kotlin.kapt3:classes=$kaptDir/classes ` +
			`-P plugin:org.jetbrains.kotlin.kapt3:stubs=$kaptDir/stubs ` +
			`-P plugin:org.jetbrains.kotlin.kapt3:correctErrorTypes=true ` +
			`-P plugin:org.jetbrains.kotlin.kapt3:aptMode=stubsAndApt ` +
			`-P plugin:org.jetbrains.kotlin.kapt3:javacArguments=$encodedJavacFlags ` +
			`$kaptProcessorPath ` +
			`$kaptProcessor ` +
			`-Xbuild-file=$kotlinBuildFile && ` +
<<<<<<< HEAD
			`${config.SoongZipCmd} -jar -o $out -C $kaptDir/sources -D $kaptDir/sources && ` +
			`${config.SoongZipCmd} -jar -o $classesJarOut -C $kaptDir/classes -D $kaptDir/classes && ` +
=======
			`${config.SoongZipCmd} -jar -write_if_changed -o $out -C $kaptDir/stubs -D $kaptDir/stubs && ` +
>>>>>>> cbb3f85c
			`rm -rf "$srcJarDir"`,
		CommandDeps: []string{
			"${config.KotlincCmd}",
			"${config.KotlinCompilerJar}",
			"${config.KotlinKaptJar}",
			"${config.GenKotlinBuildFileCmd}",
			"${config.SoongZipCmd}",
			"${config.ZipSyncCmd}",
		},
		Rspfile:        "$out.rsp",
		RspfileContent: `$in`,
		Restat:         true,
	},
	"kotlincFlags", "encodedJavacFlags", "kaptProcessorPath", "kaptProcessor",
	"classpath", "srcJars", "commonSrcFilesArg", "srcJarDir", "kaptDir", "kotlinJvmTarget",
	"kotlinBuildFile", "name", "classesJarOut")

// kotlinKapt performs Kotlin-compatible annotation processing.  It takes .kt and .java sources and srcjars, and runs
// annotation processors over all of them, producing a srcjar of generated code in outputFile.  The srcjar should be
// added as an additional input to kotlinc and javac rules, and the javac rule should have annotation processing
// disabled.
func kotlinKapt(ctx android.ModuleContext, srcJarOutputFile, resJarOutputFile android.WritablePath,
	srcFiles, commonSrcFiles, srcJars android.Paths,
	flags javaBuilderFlags) {

	srcFiles = append(android.Paths(nil), srcFiles...)

	var deps android.Paths
	deps = append(deps, flags.kotlincClasspath...)
	deps = append(deps, flags.kotlincDeps...)
	deps = append(deps, srcJars...)
	deps = append(deps, flags.processorPath...)
	deps = append(deps, commonSrcFiles...)

	commonSrcsList := kotlinCommonSrcsList(ctx, commonSrcFiles)
	commonSrcFilesArg := ""
	if commonSrcsList.Valid() {
		deps = append(deps, commonSrcsList.Path())
		commonSrcFilesArg = "--common_srcs " + commonSrcsList.String()
	}

	kaptProcessorPath := flags.processorPath.FormRepeatedClassPath("-P plugin:org.jetbrains.kotlin.kapt3:apclasspath=")

	kaptProcessor := ""
	for i, p := range flags.processors {
		if i > 0 {
			kaptProcessor += " "
		}
		kaptProcessor += "-P plugin:org.jetbrains.kotlin.kapt3:processors=" + p
	}

	encodedJavacFlags := kaptEncodeFlags([][2]string{
		{"-source", flags.javaVersion.String()},
		{"-target", flags.javaVersion.String()},
	})

	kotlinName := filepath.Join(ctx.ModuleDir(), ctx.ModuleSubDir(), ctx.ModuleName())
	kotlinName = strings.ReplaceAll(kotlinName, "/", "__")

	ctx.Build(pctx, android.BuildParams{
		Rule:           kapt,
		Description:    "kapt",
		Output:         srcJarOutputFile,
		ImplicitOutput: resJarOutputFile,
		Inputs:         srcFiles,
		Implicits:      deps,
		Args: map[string]string{
			"classpath":         flags.kotlincClasspath.FormJavaClassPath(""),
			"kotlincFlags":      flags.kotlincFlags,
			"commonSrcFilesArg": commonSrcFilesArg,
			"srcJars":           strings.Join(srcJars.Strings(), " "),
			"srcJarDir":         android.PathForModuleOut(ctx, "kapt", "srcJars").String(),
			"kotlinBuildFile":   android.PathForModuleOut(ctx, "kapt", "build.xml").String(),
			"kaptProcessorPath": strings.Join(kaptProcessorPath, " "),
			"kaptProcessor":     kaptProcessor,
			"kaptDir":           android.PathForModuleOut(ctx, "kapt/gen").String(),
			"encodedJavacFlags": encodedJavacFlags,
			"name":              kotlinName,
			"classesJarOut":     resJarOutputFile.String(),
		},
	})
}

// kapt converts a list of key, value pairs into a base64 encoded Java serialization, which is what kapt expects.
func kaptEncodeFlags(options [][2]string) string {
	buf := &bytes.Buffer{}

	binary.Write(buf, binary.BigEndian, uint32(len(options)))
	for _, option := range options {
		binary.Write(buf, binary.BigEndian, uint16(len(option[0])))
		buf.WriteString(option[0])
		binary.Write(buf, binary.BigEndian, uint16(len(option[1])))
		buf.WriteString(option[1])
	}

	header := &bytes.Buffer{}
	header.Write([]byte{0xac, 0xed, 0x00, 0x05}) // java serialization header

	if buf.Len() < 256 {
		header.WriteByte(0x77) // blockdata
		header.WriteByte(byte(buf.Len()))
	} else {
		header.WriteByte(0x7a) // blockdatalong
		binary.Write(header, binary.BigEndian, uint32(buf.Len()))
	}

	return base64.StdEncoding.EncodeToString(append(header.Bytes(), buf.Bytes()...))
}<|MERGE_RESOLUTION|>--- conflicted
+++ resolved
@@ -145,12 +145,8 @@
 			`$kaptProcessorPath ` +
 			`$kaptProcessor ` +
 			`-Xbuild-file=$kotlinBuildFile && ` +
-<<<<<<< HEAD
 			`${config.SoongZipCmd} -jar -o $out -C $kaptDir/sources -D $kaptDir/sources && ` +
 			`${config.SoongZipCmd} -jar -o $classesJarOut -C $kaptDir/classes -D $kaptDir/classes && ` +
-=======
-			`${config.SoongZipCmd} -jar -write_if_changed -o $out -C $kaptDir/stubs -D $kaptDir/stubs && ` +
->>>>>>> cbb3f85c
 			`rm -rf "$srcJarDir"`,
 		CommandDeps: []string{
 			"${config.KotlincCmd}",
