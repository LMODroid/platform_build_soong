// Copyright 2019 The Android Open Source Project
//
// Licensed under the Apache License, Version 2.0 (the "License");
// you may not use this file except in compliance with the License.
// You may obtain a copy of the License at
//
//     http://www.apache.org/licenses/LICENSE-2.0
//
// Unless required by applicable law or agreed to in writing, software
// distributed under the License is distributed on an "AS IS" BASIS,
// WITHOUT WARRANTIES OR CONDITIONS OF ANY KIND, either express or implied.
// See the License for the specific language governing permissions and
// limitations under the License.

package rust

import (
	"android/soong/cc"
	"fmt"
	"path/filepath"
	"strings"

	"github.com/google/blueprint/proptools"

	"android/soong/android"
	"android/soong/rust/config"
)

type RustLinkage int

const (
	DefaultLinkage RustLinkage = iota
	RlibLinkage
	DylibLinkage
)

func (compiler *baseCompiler) edition() string {
	return proptools.StringDefault(compiler.Properties.Edition, config.DefaultEdition)
}

func (compiler *baseCompiler) setNoStdlibs() {
	compiler.Properties.No_stdlibs = proptools.BoolPtr(true)
}

func (compiler *baseCompiler) disableLints() {
	compiler.Properties.Lints = proptools.StringPtr("none")
}

func NewBaseCompiler(dir, dir64 string, location installLocation) *baseCompiler {
	return &baseCompiler{
		Properties: BaseCompilerProperties{},
		dir:        dir,
		dir64:      dir64,
		location:   location,
	}
}

type installLocation int

const (
	InstallInSystem installLocation = 0
	InstallInData                   = iota

	incorrectSourcesError = "srcs can only contain one path for a rust file and source providers prefixed by \":\""
	genSubDir             = "out/"
)

type BaseCompilerProperties struct {
	// path to the source file that is the main entry point of the program (e.g. main.rs or lib.rs).
	// Only a single source file can be defined. Modules which generate source can be included by prefixing
	// the module name with ":", for example ":libfoo_bindgen"
	//
	// If no source file is defined, a single generated source module can be defined to be used as the main source.
	Srcs []string `android:"path,arch_variant"`

	// Entry point that is passed to rustc to begin the compilation. E.g. main.rs or lib.rs.
	// When this property is set,
	//    * sandboxing is enabled for this module, and
	//    * the srcs attribute is interpreted as a list of all source files potentially
	//          used in compilation, including the entrypoint, and
	//    * compile_data can be used to add additional files used in compilation that
	//          not directly used as source files.
	Crate_root *string `android:"path,arch_variant"`

<<<<<<< HEAD
=======
	// Additional data files that are used during compilation only. These are not accessible at runtime.
	Compile_data []string `android:"path,arch_variant"`

>>>>>>> 52d1cc33
	// name of the lint set that should be used to validate this module.
	//
	// Possible values are "default" (for using a sensible set of lints
	// depending on the module's location), "android" (for the strictest
	// lint set that applies to all Android platform code), "vendor" (for
	// a relaxed set) and "none" (for ignoring all lint warnings and
	// errors). The default value is "default".
	Lints *string

	// flags to pass to rustc. To enable configuration options or features, use the "cfgs" or "features" properties.
	Flags []string `android:"arch_variant"`

	// flags to pass to the linker
	Ld_flags []string `android:"arch_variant"`

	// list of rust rlib crate dependencies
	Rlibs []string `android:"arch_variant"`

	// list of rust automatic crate dependencies.
	// Rustlibs linkage is rlib for host targets and dylib for device targets.
	Rustlibs []string `android:"arch_variant"`

	// list of rust proc_macro crate dependencies
	Proc_macros []string `android:"arch_variant"`

	// list of C shared library dependencies
	Shared_libs []string `android:"arch_variant"`

	// list of C static library dependencies. These dependencies do not normally propagate to dependents
	// and may need to be redeclared. See whole_static_libs for bundling static dependencies into a library.
	Static_libs []string `android:"arch_variant"`

	// Similar to static_libs, but will bundle the static library dependency into a library. This is helpful
	// to avoid having to redeclare the dependency for dependents of this library, but in some cases may also
	// result in bloat if multiple dependencies all include the same static library whole.
	//
	// The common use case for this is when the static library is unlikely to be a dependency of other modules to avoid
	// having to redeclare the static library dependency for every dependent module.
	// If you are not sure what to, for rust_library modules most static dependencies should go in static_libraries,
	// and for rust_ffi modules most static dependencies should go into whole_static_libraries.
	//
	// For rust_ffi static variants, these libraries will be included in the resulting static library archive.
	//
	// For rust_library rlib variants, these libraries will be bundled into the resulting rlib library. This will
	// include all of the static libraries symbols in any dylibs or binaries which use this rlib as well.
	Whole_static_libs []string `android:"arch_variant"`

	// list of Rust system library dependencies.
	//
	// This is usually only needed when `no_stdlibs` is true, in which case it can be used to depend on system crates
	// like `core` and `alloc`.
	Stdlibs []string `android:"arch_variant"`

	// crate name, required for modules which produce Rust libraries: rust_library, rust_ffi and SourceProvider
	// modules which create library variants (rust_bindgen). This must be the expected extern crate name used in
	// source, and is required to conform to an enforced format matching library output files (if the output file is
	// lib<someName><suffix>, the crate_name property must be <someName>).
	Crate_name string `android:"arch_variant"`

	// list of features to enable for this crate
	Features []string `android:"arch_variant"`

	// list of configuration options to enable for this crate. To enable features, use the "features" property.
	Cfgs []string `android:"arch_variant"`

	// specific rust edition that should be used if the default version is not desired
	Edition *string `android:"arch_variant"`

	// sets name of the output
	Stem *string `android:"arch_variant"`

	// append to name of output
	Suffix *string `android:"arch_variant"`

	// install to a subdirectory of the default install path for the module
	Relative_install_path *string `android:"arch_variant"`

	// whether to suppress inclusion of standard crates - defaults to false
	No_stdlibs *bool

	// Change the rustlibs linkage to select rlib linkage by default for device targets.
	// Also link libstd as an rlib as well on device targets.
	// Note: This is the default behavior for host targets.
	//
	// This is primarily meant for rust_binary and rust_ffi modules where the default
	// linkage of libstd might need to be overridden in some use cases. This should
	// generally be avoided with other module types since it may cause collisions at
	// linkage if all dependencies of the root binary module do not link against libstd
	// the same way.
	Prefer_rlib *bool `android:"arch_variant"`

	// Enables emitting certain Cargo environment variables. Only intended to be used for compatibility purposes.
	// Will set CARGO_CRATE_NAME to the crate_name property's value.
	// Will set CARGO_BIN_NAME to the output filename value without the extension.
	Cargo_env_compat *bool

	// If cargo_env_compat is true, sets the CARGO_PKG_VERSION env var to this value.
	Cargo_pkg_version *string
}

type baseCompiler struct {
	Properties BaseCompilerProperties

	// Install related
	dir      string
	dir64    string
	subDir   string
	relative string
	path     android.InstallPath
	location installLocation
	sanitize *sanitize

	distFile android.OptionalPath

	// unstripped output file.
	unstrippedOutputFile android.Path

	// stripped output file.
	strippedOutputFile android.OptionalPath

	// If a crate has a source-generated dependency, a copy of the source file
	// will be available in cargoOutDir (equivalent to Cargo OUT_DIR).
	cargoOutDir android.ModuleOutPath
}

func (compiler *baseCompiler) Disabled() bool {
	return false
}

func (compiler *baseCompiler) SetDisabled() {
	panic("baseCompiler does not implement SetDisabled()")
}

func (compiler *baseCompiler) noStdlibs() bool {
	return Bool(compiler.Properties.No_stdlibs)
}

func (compiler *baseCompiler) coverageOutputZipPath() android.OptionalPath {
	panic("baseCompiler does not implement coverageOutputZipPath()")
}

func (compiler *baseCompiler) preferRlib() bool {
	return Bool(compiler.Properties.Prefer_rlib)
}

func (compiler *baseCompiler) stdLinkage(ctx *depsContext) RustLinkage {
	// For devices, we always link stdlibs in as dylibs by default.
	if compiler.preferRlib() {
		return RlibLinkage
	} else if ctx.Device() {
		return DylibLinkage
	} else {
		return RlibLinkage
	}
}

var _ compiler = (*baseCompiler)(nil)

func (compiler *baseCompiler) inData() bool {
	return compiler.location == InstallInData
}

func (compiler *baseCompiler) compilerProps() []interface{} {
	return []interface{}{&compiler.Properties}
}

func (compiler *baseCompiler) cfgsToFlags() []string {
	flags := []string{}
	for _, cfg := range compiler.Properties.Cfgs {
		flags = append(flags, "--cfg '"+cfg+"'")
	}

	return flags
}

func (compiler *baseCompiler) featuresToFlags() []string {
	flags := []string{}
	for _, feature := range compiler.Properties.Features {
		flags = append(flags, "--cfg 'feature=\""+feature+"\"'")
	}

	return flags
}

func (compiler *baseCompiler) featureFlags(ctx ModuleContext, flags Flags) Flags {
	flags.RustFlags = append(flags.RustFlags, compiler.featuresToFlags()...)
	flags.RustdocFlags = append(flags.RustdocFlags, compiler.featuresToFlags()...)

	return flags
}

func (compiler *baseCompiler) cfgFlags(ctx ModuleContext, flags Flags) Flags {
	if ctx.RustModule().UseVndk() {
		compiler.Properties.Cfgs = append(compiler.Properties.Cfgs, "android_vndk")
		if ctx.RustModule().InVendor() {
			compiler.Properties.Cfgs = append(compiler.Properties.Cfgs, "android_vendor")
		} else if ctx.RustModule().InProduct() {
			compiler.Properties.Cfgs = append(compiler.Properties.Cfgs, "android_product")
		}
	}

	flags.RustFlags = append(flags.RustFlags, compiler.cfgsToFlags()...)
	flags.RustdocFlags = append(flags.RustdocFlags, compiler.cfgsToFlags()...)
	return flags
}

func (compiler *baseCompiler) compilerFlags(ctx ModuleContext, flags Flags) Flags {

	lintFlags, err := config.RustcLintsForDir(ctx.ModuleDir(), compiler.Properties.Lints)
	if err != nil {
		ctx.PropertyErrorf("lints", err.Error())
	}

	// linkage-related flags are disallowed.
	for _, s := range compiler.Properties.Ld_flags {
		if strings.HasPrefix(s, "-Wl,-l") || strings.HasPrefix(s, "-Wl,-L") {
			ctx.PropertyErrorf("ld_flags", "'-Wl,-l' and '-Wl,-L' flags cannot be manually specified")
		}
	}
	for _, s := range compiler.Properties.Flags {
		if strings.HasPrefix(s, "-l") || strings.HasPrefix(s, "-L") {
			ctx.PropertyErrorf("flags", "'-l' and '-L' flags cannot be manually specified")
		}
		if strings.HasPrefix(s, "--extern") {
			ctx.PropertyErrorf("flags", "'--extern' flag cannot be manually specified")
		}
		if strings.HasPrefix(s, "-Clink-args=") || strings.HasPrefix(s, "-C link-args=") {
			ctx.PropertyErrorf("flags", "'-C link-args' flag cannot be manually specified")
		}
	}

	flags.RustFlags = append(flags.RustFlags, lintFlags)
	flags.RustFlags = append(flags.RustFlags, compiler.Properties.Flags...)
	flags.RustFlags = append(flags.RustFlags, "--edition="+compiler.edition())
	flags.RustdocFlags = append(flags.RustdocFlags, "--edition="+compiler.edition())
	flags.LinkFlags = append(flags.LinkFlags, compiler.Properties.Ld_flags...)
	flags.GlobalRustFlags = append(flags.GlobalRustFlags, config.GlobalRustFlags...)
	flags.GlobalRustFlags = append(flags.GlobalRustFlags, ctx.toolchain().ToolchainRustFlags())
	flags.GlobalLinkFlags = append(flags.GlobalLinkFlags, ctx.toolchain().ToolchainLinkFlags())
	flags.EmitXrefs = ctx.Config().EmitXrefRules()

	if ctx.Host() && !ctx.Windows() {
		flags.LinkFlags = append(flags.LinkFlags, cc.RpathFlags(ctx)...)
	}

	if !ctx.toolchain().Bionic() && ctx.Os() != android.LinuxMusl && !ctx.Windows() {
		// Add -ldl, -lpthread, -lm and -lrt to host builds to match the default behavior of device
		// builds. This is irrelevant for the Windows target as these are Posix specific.
		flags.LinkFlags = append(flags.LinkFlags,
			"-ldl",
			"-lpthread",
			"-lm",
		)
	}
	return flags
}

func (compiler *baseCompiler) compile(ctx ModuleContext, flags Flags, deps PathDeps) buildOutput {
	panic(fmt.Errorf("baseCrater doesn't know how to crate things!"))
}

func (compile *baseCompiler) crateRoot(ctx ModuleContext) android.Path {
	if compile.Properties.Crate_root != nil {
		return android.PathForModuleSrc(ctx, *compile.Properties.Crate_root)
	}
	return nil
}

// compilationSourcesAndData returns a list of files necessary to complete the compilation.
// This includes the rust source files as well as any other data files that
// are referenced during the build.
func (compile *baseCompiler) compilationSourcesAndData(ctx ModuleContext) android.Paths {
	return android.PathsForModuleSrc(ctx, android.Concat(
		compile.Properties.Srcs,
		compile.Properties.Compile_data,
	))
}

func (compiler *baseCompiler) rustdoc(ctx ModuleContext, flags Flags,
	deps PathDeps) android.OptionalPath {

	return android.OptionalPath{}
}

func (compiler *baseCompiler) initialize(ctx ModuleContext) {
	compiler.cargoOutDir = android.PathForModuleOut(ctx, genSubDir)
}

func (compiler *baseCompiler) CargoOutDir() android.OptionalPath {
	return android.OptionalPathForPath(compiler.cargoOutDir)
}

func (compiler *baseCompiler) CargoEnvCompat() bool {
	return Bool(compiler.Properties.Cargo_env_compat)
}

func (compiler *baseCompiler) CargoPkgVersion() string {
	return String(compiler.Properties.Cargo_pkg_version)
}

func (compiler *baseCompiler) unstrippedOutputFilePath() android.Path {
	return compiler.unstrippedOutputFile
}

func (compiler *baseCompiler) strippedOutputFilePath() android.OptionalPath {
	return compiler.strippedOutputFile
}

func (compiler *baseCompiler) compilerDeps(ctx DepsContext, deps Deps) Deps {
	deps.Rlibs = append(deps.Rlibs, compiler.Properties.Rlibs...)
	deps.Rustlibs = append(deps.Rustlibs, compiler.Properties.Rustlibs...)
	deps.ProcMacros = append(deps.ProcMacros, compiler.Properties.Proc_macros...)
	deps.StaticLibs = append(deps.StaticLibs, compiler.Properties.Static_libs...)
	deps.WholeStaticLibs = append(deps.WholeStaticLibs, compiler.Properties.Whole_static_libs...)
	deps.SharedLibs = append(deps.SharedLibs, compiler.Properties.Shared_libs...)
	deps.Stdlibs = append(deps.Stdlibs, compiler.Properties.Stdlibs...)

	if !Bool(compiler.Properties.No_stdlibs) {
		for _, stdlib := range config.Stdlibs {
			// If we're building for the build host, use the prebuilt stdlibs, unless the host
			// is linux_bionic which doesn't have prebuilts.
			if ctx.Host() && !ctx.Target().HostCross && ctx.Target().Os != android.LinuxBionic {
				stdlib = "prebuilt_" + stdlib
			}
			deps.Stdlibs = append(deps.Stdlibs, stdlib)
		}
	}
	return deps
}

func bionicDeps(ctx DepsContext, deps Deps, static bool) Deps {
	bionicLibs := []string{}
	bionicLibs = append(bionicLibs, "liblog")
	bionicLibs = append(bionicLibs, "libc")
	bionicLibs = append(bionicLibs, "libm")
	bionicLibs = append(bionicLibs, "libdl")

	if static {
		deps.StaticLibs = append(deps.StaticLibs, bionicLibs...)
	} else {
		deps.SharedLibs = append(deps.SharedLibs, bionicLibs...)
	}
	if ctx.RustModule().StaticExecutable() {
		deps.StaticLibs = append(deps.StaticLibs, "libunwind")
	}
	if libRuntimeBuiltins := config.BuiltinsRuntimeLibrary(ctx.toolchain()); libRuntimeBuiltins != "" {
		deps.StaticLibs = append(deps.StaticLibs, libRuntimeBuiltins)
	}
	return deps
}

func muslDeps(ctx DepsContext, deps Deps, static bool) Deps {
	muslLibs := []string{"libc_musl"}
	if static {
		deps.StaticLibs = append(deps.StaticLibs, muslLibs...)
	} else {
		deps.SharedLibs = append(deps.SharedLibs, muslLibs...)
	}
	if libRuntimeBuiltins := config.BuiltinsRuntimeLibrary(ctx.toolchain()); libRuntimeBuiltins != "" {
		deps.StaticLibs = append(deps.StaticLibs, libRuntimeBuiltins)
	}

	return deps
}

func (compiler *baseCompiler) crateName() string {
	return compiler.Properties.Crate_name
}

func (compiler *baseCompiler) everInstallable() bool {
	// Most modules are installable, so return true by default.
	return true
}

func (compiler *baseCompiler) installDir(ctx ModuleContext) android.InstallPath {
	dir := compiler.dir
	if ctx.toolchain().Is64Bit() && compiler.dir64 != "" {
		dir = compiler.dir64
	}
	if ctx.Target().NativeBridge == android.NativeBridgeEnabled {
		dir = filepath.Join(dir, ctx.Target().NativeBridgeRelativePath)
	}
	if !ctx.Host() && ctx.Config().HasMultilibConflict(ctx.Arch().ArchType) {
		dir = filepath.Join(dir, ctx.Arch().ArchType.String())
	}

	if compiler.location == InstallInData && ctx.RustModule().UseVndk() {
		if ctx.RustModule().InProduct() {
			dir = filepath.Join(dir, "product")
		} else if ctx.RustModule().InVendor() {
			dir = filepath.Join(dir, "vendor")
		} else {
			ctx.ModuleErrorf("Unknown data+VNDK installation kind")
		}
	}

	return android.PathForModuleInstall(ctx, dir, compiler.subDir,
		compiler.relativeInstallPath(), compiler.relative)
}

func (compiler *baseCompiler) nativeCoverage() bool {
	return false
}

func (compiler *baseCompiler) install(ctx ModuleContext) {
	path := ctx.RustModule().OutputFile()
	compiler.path = ctx.InstallFile(compiler.installDir(ctx), path.Path().Base(), path.Path())
}

func (compiler *baseCompiler) getStem(ctx ModuleContext) string {
	return compiler.getStemWithoutSuffix(ctx) + String(compiler.Properties.Suffix)
}

func (compiler *baseCompiler) getStemWithoutSuffix(ctx BaseModuleContext) string {
	stem := ctx.ModuleName()
	if String(compiler.Properties.Stem) != "" {
		stem = String(compiler.Properties.Stem)
	}

	return stem
}

func (compiler *baseCompiler) relativeInstallPath() string {
	return String(compiler.Properties.Relative_install_path)
}

// Returns the Path for the main source file along with Paths for generated source files from modules listed in srcs.
func srcPathFromModuleSrcs(ctx ModuleContext, srcs []string) (android.Path, android.Paths) {
	if len(srcs) == 0 {
		ctx.PropertyErrorf("srcs", "srcs must not be empty")
	}

	// The srcs can contain strings with prefix ":".
	// They are dependent modules of this module, with android.SourceDepTag.
	// They are not the main source file compiled by rustc.
	numSrcs := 0
	srcIndex := 0
	for i, s := range srcs {
		if android.SrcIsModule(s) == "" {
			numSrcs++
			srcIndex = i
		}
	}
	if numSrcs > 1 {
		ctx.PropertyErrorf("srcs", incorrectSourcesError)
	}

	// If a main source file is not provided we expect only a single SourceProvider module to be defined
	// within srcs, with the expectation that the first source it provides is the entry point.
	if srcIndex != 0 {
		ctx.PropertyErrorf("srcs", "main source file must be the first in srcs")
	} else if numSrcs > 1 {
		ctx.PropertyErrorf("srcs", "only a single generated source module can be defined without a main source file.")
	}

	// TODO: b/297264540 - once all modules are sandboxed, we need to select the proper
	// entry point file from Srcs rather than taking the first one
	paths := android.PathsForModuleSrc(ctx, srcs)
	return paths[srcIndex], paths[1:]
}<|MERGE_RESOLUTION|>--- conflicted
+++ resolved
@@ -82,12 +82,9 @@
 	//          not directly used as source files.
 	Crate_root *string `android:"path,arch_variant"`
 
-<<<<<<< HEAD
-=======
 	// Additional data files that are used during compilation only. These are not accessible at runtime.
 	Compile_data []string `android:"path,arch_variant"`
 
->>>>>>> 52d1cc33
 	// name of the lint set that should be used to validate this module.
 	//
 	// Possible values are "default" (for using a sensible set of lints
