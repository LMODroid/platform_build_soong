--- conflicted
+++ resolved
@@ -86,30 +86,6 @@
 // This list specifies whether a particular binary from $PATH is allowed to be
 // run during the build. For more documentation, see path_interposer.go .
 var Configuration = map[string]PathConfig{
-<<<<<<< HEAD
-	"bash":    Allowed,
-	"dd":      Allowed,
-	"diff":    Allowed,
-	"dlv":     Allowed,
-	"expr":    Allowed,
-	"fuser":   Allowed,
-	"getopt":  Allowed,
-	"git":     Allowed,
-	"hexdump": Allowed,
-	"jar":     Allowed,
-	"java":    Allowed,
-	"javap":   Allowed,
-	"lsof":    Allowed,
-	"openssl": Allowed,
-	"perl":    Allowed,
-	"pstree":  Allowed,
-	"rsync":   Allowed,
-	"sh":      Allowed,
-	"stubby":  Allowed,
-	"tr":      Allowed,
-	"unzip":   Allowed,
-	"zip":     Allowed,
-=======
 	"bash":           Allowed,
 	"diff":           Allowed,
 	"dlv":            Allowed,
@@ -125,6 +101,7 @@
 	"javap":          Allowed,
 	"lsof":           Allowed,
 	"openssl":        Allowed,
+	"perl":           Allowed,
 	"prodcertstatus": Allowed,
 	"pstree":         Allowed,
 	"rsync":          Allowed,
@@ -133,7 +110,6 @@
 	"tr":             Allowed,
 	"unzip":          Allowed,
 	"zip":            Allowed,
->>>>>>> cbb3f85c
 
 	// Host toolchain is removed. In-tree toolchain should be used instead.
 	// GCC also can't find cc1 with this implementation.
